--- conflicted
+++ resolved
@@ -17,14 +17,20 @@
     def __init__(self, cavity):
         # type: (Cavity) -> None
         self.cavity: Cavity = cavity
-<<<<<<< HEAD
-        
         if self.cavity.cryomodule.is_harmonic_linearizer:
             cavity_num = utils.HL_SSA_MAP[self.cavity.number]
             self._pv_prefix = "ACCL:{LINAC}:{CRYOMODULE}{CAVITY}0:SSA:".format(LINAC=self.cavity.linac.name,
                                                                                CRYOMODULE=self.cavity.cryomodule.name,
                                                                                CAVITY=cavity_num)
+            self.fwd_power_lower_limit = 500
+            
+            self.ps_volt_setpoint1_pv: str = self.pv_addr("PSVoltSetpt1")
+            self._ps_volt_setpoint1_pv_obj: PV = None
+            
+            self.ps_volt_setpoint2_pv: str = self.pv_addr("PSVoltSetpt2")
+            self._ps_volt_setpoint2_pv_obj: PV = None
         else:
+            self.fwd_power_lower_limit = 3000
             self._pv_prefix = self.cavity.pv_addr("SSA:")
         
         self.status_pv: str = self.pv_addr("StatusMsg")
@@ -44,23 +50,6 @@
         
         self.calibration_status_pv: str = self.pv_addr("CALSTS")
         self._calibration_status_pv_obj: PV = None
-=======
-        if self.cavity.cryomodule.isHarmonicLinearizer:
-            cavity_num = HL_SSA_MAP[self.cavity.number]
-            self.pvPrefix = "ACCL:{LINAC}:{CRYOMODULE}{CAVITY}0:SSA:".format(LINAC=self.cavity.linac.name,
-                                                                             CRYOMODULE=self.cavity.cryomodule.name,
-                                                                             CAVITY=cavity_num)
-            self.fwd_power_lower_limit = 500
-            
-            self.ps_volt_setpoint1_pv: str = self.pvPrefix + "PSVoltSetpt1"
-            self._ps_volt_setpoint1_pv_obj: PV = None
-            
-            self.ps_volt_setpoint2_pv: str = self.pvPrefix + "PSVoltSetpt2"
-            self._ps_volt_setpoint2_pv_obj: PV = None
-        else:
-            self.pvPrefix = self.cavity.pvPrefix + "SSA:"
-            self.fwd_power_lower_limit = 3000
->>>>>>> c6d30449
         
         self.cal_result_status_pv: str = self.pv_addr("CALSTAT")
         self._cal_result_status_pv_obj: PV = None
@@ -112,13 +101,12 @@
         return self._max_fwd_pwr_pv_obj.get()
     
     @property
-<<<<<<< HEAD
     def drive_max(self):
         if not self._saved_drive_max_pv_obj:
             self._saved_drive_max_pv_obj = PV(self.saved_drive_max_pv)
         saved_val = self._saved_drive_max_pv_obj.get()
-        return (1 if self.cavity.cryomodule.is_harmonic_linearizer
-                else (saved_val if saved_val else 0.8))
+        return (saved_val if saved_val
+                else (1 if self.cavity.cryomodule.is_harmonic_linearizer else 0.8))
     
     @drive_max.setter
     def drive_max(self, value: float):
@@ -126,21 +114,10 @@
             self._drive_max_setpoint_pv_obj = PV(self.drive_max_setpoint_pv)
         self._drive_max_setpoint_pv_obj.put(value)
     
-    def calibrate(self, drivemax):
+    def calibrate(self, drivemax, attempt=0):
         print(f"Trying {self} calibration with drivemax {drivemax}")
-        if drivemax < 0.5:
+        if drivemax < 0.4:
             raise utils.SSACalibrationError(f"Requested {self} drive max too low")
-=======
-    def drivemax(self):
-        saved_val = caget(self.saved_maxdrive_pv)
-        return (saved_val if saved_val
-                else (1 if self.cavity.cryomodule.isHarmonicLinearizer else 0.8))
-    
-    def calibrate(self, drivemax, attempt=0):
-        print(f"Trying {self.cavity} SSA calibration with drivemax {drivemax}")
-        if drivemax < 0.4:
-            raise utils.SSACalibrationError(f"Requested {self.cavity} SSA drive max too low")
->>>>>>> c6d30449
         
         print(f"Setting {self} max drive")
         self.drive_max = drivemax
@@ -154,17 +131,7 @@
             self.calibrate(drivemax - 0.02)
         
         except utils.SSACalibrationToleranceError as e:
-<<<<<<< HEAD
-            print(f"{self} Calibration failed with '{e}', retrying")
-            self.calibrate(drivemax)
-    
-    @property
-    def turn_on_pv_obj(self) -> PV:
-        if not self._turn_on_pv_obj:
-            self._turn_on_pv_obj = PV(self.turn_on_pv)
-        return self._turn_on_pv_obj
-=======
-            print(f"{self.cavity} SSA Calibration failed with '{e}'")
+            print(f"{self} Calibration failed with '{e}'")
             if attempt < 3:
                 print(f"retyring {self.cavity} calibration")
                 self.calibrate(drivemax, attempt=attempt + 1)
@@ -183,13 +150,11 @@
             self._ps_volt_setpoint1_pv_obj = PV(self.ps_volt_setpoint1_pv)
         return self._ps_volt_setpoint1_pv_obj
     
-    def turnOn(self):
-        self.setPowerState(True)
-        
-        if self.cavity.cryomodule.isHarmonicLinearizer:
-            self.ps_volt_setpoint2_pv_obj.put(utils.HL_SSA_PS_SETPOINT)
-            self.ps_volt_setpoint1_pv_obj.put(utils.HL_SSA_PS_SETPOINT)
->>>>>>> c6d30449
+    @property
+    def turn_on_pv_obj(self) -> PV:
+        if not self._turn_on_pv_obj:
+            self._turn_on_pv_obj = PV(self.turn_on_pv)
+        return self._turn_on_pv_obj
     
     def turn_on(self):
         if not self.is_on:
@@ -201,6 +166,10 @@
                 print(f"waiting for {self} to turn on")
                 sleep(1)
         
+        if self.cavity.cryomodule.is_harmonic_linearizer:
+            self.ps_volt_setpoint2_pv_obj.put(utils.HL_SSA_PS_SETPOINT)
+            self.ps_volt_setpoint1_pv_obj.put(utils.HL_SSA_PS_SETPOINT)
+        
         print(f"{self} on")
     
     @property
@@ -326,9 +295,14 @@
         self.cavity: Cavity = cavity
         self._pv_prefix: str = self.cavity.pv_addr("STEP:")
         
-        self._move_pos_pv: PV = None
-        self._move_neg_pv: PV = None
-        self._abort_pv: PV = None
+        self.move_pos_pv: str = self.pv_addr("MOV_REQ_POS")
+        self._move_pos_pv_obj: PV = None
+        
+        self.move_neg_pv: str = self.pv_addr("MOV_REQ_NEG")
+        self._move_neg_pv_obj: PV = None
+        
+        self.abort_pv: str = self.pv_addr("ABORT_REQ")
+        self._abort_pv_obj: PV = None
         
         self.step_des_pv: str = self.pv_addr("NSTEPS")
         self._step_des_pv_obj: PV = None
@@ -336,24 +310,29 @@
         self.max_steps_pv: str = self.pv_addr("NSTEPS.DRVH")
         self._max_steps_pv_obj: PV = None
         
-        self.speed_pv: str = self._pv_prefix + "VELO"
+        self.speed_pv: str = self.pv_addr("VELO")
         self._speed_pv_obj: PV = None
         
         self.step_tot_pv: str = self.pv_addr("REG_TOTABS")
         self.step_signed_pv: str = self.pv_addr("REG_TOTSGN")
         self.reset_tot_pv: str = self.pv_addr("TOTABS_RESET")
         
-        self._reset_signed_pv: PV = None
+        self.reset_signed_pv: str = self.pv_addr("TOTSGN_RESET")
+        self._reset_signed_pv_obj: PV = None
         
         self.steps_cold_landing_pv: str = self.pv_addr("NSTEPS_COLD")
         self.push_signed_cold_pv: str = self.pv_addr("PUSH_NSTEPS_COLD.PROC")
         self.push_signed_park_pv: str = self.pv_addr("PUSH_NSTEPS_PARK.PROC")
         
-        self._motor_moving_pv: PV = None
+        self.motor_moving_pv: str = self.pv_addr("STAT_MOV")
+        self._motor_moving_pv_obj: PV = None
         
         self.motor_done_pv: str = self.pv_addr("STAT_DONE")
         
+        self.limit_switch_a_pv: str = self.pv_addr("STAT_LIMA")
         self._limit_switch_a_pv_obj: PV = None
+        
+        self.limit_switch_b_pv: str = self.pv_addr("STAT_LIMB")
         self._limit_switch_b_pv_obj: PV = None
         
         self.abort_flag: bool = False
@@ -372,19 +351,19 @@
             raise utils.StepperAbortError(f"Abort requested for {self}")
     
     def abort(self):
-        if not self._abort_pv:
-            self._abort_pv = PV(self._pv_prefix + "ABORT_REQ")
-        self._abort_pv.put(1)
+        if not self._abort_pv_obj:
+            self._abort_pv_obj = PV(self.abort_pv)
+        self._abort_pv_obj.put(1)
     
     def move_positive(self):
-        if not self._move_pos_pv:
-            self._move_pos_pv = PV(self._pv_prefix + "MOV_REQ_POS")
-        self._move_pos_pv.put(1)
+        if not self._move_pos_pv_obj:
+            self._move_pos_pv_obj = PV(self.move_pos_pv)
+        self._move_pos_pv_obj.put(1)
     
     def move_negative(self):
-        if not self._move_neg_pv:
-            self._move_neg_pv = PV(self._pv_prefix + "MOV_REQ_NEG")
-        self._move_neg_pv.put(1)
+        if not self._move_neg_pv_obj:
+            self._move_neg_pv_obj = PV(self.move_neg_pv)
+        self._move_neg_pv_obj.put(1)
     
     @property
     def step_des_pv_obj(self):
@@ -402,25 +381,25 @@
     
     @property
     def motor_moving(self) -> bool:
-        if not self._motor_moving_pv:
-            self._motor_moving_pv = PV(self._pv_prefix + "STAT_MOV")
-        return self._motor_moving_pv.get() == 1
+        if not self._motor_moving_pv_obj:
+            self._motor_moving_pv_obj = PV(self.motor_moving_pv)
+        return self._motor_moving_pv_obj.get() == 1
     
     def reset_signed_steps(self):
-        if not self._reset_signed_pv:
-            self._reset_signed_pv = PV(self._pv_prefix + "TOTSGN_RESET")
-        self._reset_signed_pv.put(0)
+        if not self._reset_signed_pv_obj:
+            self._reset_signed_pv_obj = PV(self.reset_signed_pv)
+        self._reset_signed_pv_obj.put(0)
     
     @property
     def limit_switch_a_pv_obj(self):
         if not self._limit_switch_a_pv_obj:
-            self._limit_switch_a_pv_obj = PV(self._pv_prefix + "STAT_LIMA")
+            self._limit_switch_a_pv_obj = PV(self.limit_switch_a_pv)
         return self._limit_switch_a_pv_obj
     
     @property
     def limit_switch_b_pv_obj(self):
         if not self._limit_switch_b_pv_obj:
-            self._limit_switch_b_pv_obj = PV(self._pv_prefix + "STAT_LIMB")
+            self._limit_switch_b_pv_obj = PV(self.limit_switch_b_pv)
         return self._limit_switch_b_pv_obj
     
     @property
@@ -482,21 +461,13 @@
                           else utils.MAX_STEPPER_SPEED)
         
         if abs(numSteps) <= maxSteps:
-<<<<<<< HEAD
+            print(f"{self.cavity} {numSteps} steps <= {maxSteps} max")
             self.step_des = abs(numSteps)
             self.issueMoveCommand(numSteps)
             self.restoreDefaults()
         else:
+            print(f"{self.cavity} {numSteps} steps > {maxSteps} max")
             self.step_des = maxSteps
-=======
-            print(f"{self.cavity} {numSteps} steps <= {maxSteps} max")
-            self.step_des_pv.put(abs(numSteps))
-            self.issueMoveCommand(numSteps)
-            self.restoreDefaults()
-        else:
-            print(f"{self.cavity} {numSteps} steps > {maxSteps} max")
-            self.step_des_pv.put(maxSteps)
->>>>>>> c6d30449
             self.issueMoveCommand(numSteps)
             print(f"{self.cavity} moving {numSteps - (sign(numSteps) * maxSteps)}")
             self.move(numSteps - (sign(numSteps) * maxSteps), maxSteps, speed,
@@ -516,15 +487,9 @@
         print(f"Waiting 5s for {self.cavity} motor to start moving")
         sleep(5)
         
-<<<<<<< HEAD
         while self.motor_moving:
             self.check_abort()
             print(f"{self} motor still moving, waiting 5s", datetime.now())
-=======
-        while self.motor_moving_pv.get(retry_until_valid=True) == 1:
-            self.check_abort()
-            print(f"{self.cavity} motor still moving, waiting 5s", datetime.now())
->>>>>>> c6d30449
             sleep(5)
         
         print(f"{self} motor done moving")
@@ -532,12 +497,6 @@
         # the motor can be done moving for good OR bad reasons
         if self.on_limit_switch:
             raise utils.StepperError(f"{self.cavity} stepper motor on limit switch")
-    
-    def check_abort(self):
-        if self.abort_flag:
-            self.abort_pv.put(1)
-            raise utils.StepperAbortError(
-                    f"Abort requested for {self.cavity.cryomodule.name} cavity {self.cavity.number} stepper tuner")
 
 
 class Piezo(utils.SCLinacObject):
@@ -549,7 +508,8 @@
         self.enable_pv: str = self.pv_addr("ENABLE")
         self._enable_pv_obj: PV = None
         
-        self._enable_stat_pv: PV = None
+        self.enable_stat_pv: str = self.pv_addr("ENABLESTAT")
+        self._enable_stat_pv_obj: PV = None
         
         self.feedback_control_pv: str = self.pv_addr("MODECTRL")
         self._feedback_control_pv_obj: PV = None
@@ -620,9 +580,9 @@
     
     @property
     def is_enabled(self) -> bool:
-        if not self._enable_stat_pv:
-            self._enable_stat_pv = PV(self._pv_prefix + "ENABLESTAT")
-        return self._enable_stat_pv.get() == utils.PIEZO_ENABLE_VALUE
+        if not self._enable_stat_pv_obj:
+            self._enable_stat_pv_obj = PV(self.enable_stat_pv)
+        return self._enable_stat_pv_obj.get() == utils.PIEZO_ENABLE_VALUE
     
     @property
     def feedback_control_pv_obj(self) -> PV:
@@ -665,7 +625,6 @@
         rackObject: the rack object the cavities belong to
         """
         
-        self._calc_probe_q_pv_obj = None
         self.number = cavityNum
         self.rack: Rack = rackObject
         self.cryomodule: Cryomodule = self.rack.cryomodule
@@ -697,9 +656,17 @@
         self.steppertuner = stepperClass(self)
         self.piezo = piezoClass(self)
         
-        self._push_ssa_slope_pv: PV = None
-        self._save_ssa_slope_pv: PV = None
-        self._interlock_reset_pv: PV = None
+        self._calc_probe_q_pv_obj: PV = None
+        self.calc_probe_q_pv: str = self.pv_addr("QPROBE_CALC1.PROC")
+        
+        self._push_ssa_slope_pv_obj: PV = None
+        self.push_ssa_slope_pv: str = self.pv_addr("PUSH_SSA_SLOPE.PROC")
+        
+        self.save_ssa_slope_pv: str = self.pv_addr("SAVE_SSA_SLOPE.PROC")
+        self._save_ssa_slope_pv_obj: PV = None
+        
+        self.interlock_reset_pv: str = self.pv_addr("INTLK_RESET_ALL")
+        self._interlock_reset_pv_obj: PV = None
         
         self.drive_level_pv: str = self.pv_addr("SEL_ASET")
         self._drive_level_pv_obj: PV = None
@@ -707,25 +674,37 @@
         self.characterization_start_pv: str = self.pv_addr("PROBECALSTRT")
         self._characterization_start_pv_obj: PV = None
         
-        self._characterization_status_pv: PV = None
+        self.characterization_status_pv: str = self.pv_addr("PROBECALSTS")
+        self._characterization_status_pv_obj: PV = None
         
         self.current_q_loaded_pv: str = self.pv_addr("QLOADED")
         
-        self._measured_loaded_q_pv: PV = None
-        self._push_loaded_q_pv: PV = None
+        self.measured_loaded_q_pv: str = self.pv_addr("QLOADED_NEW")
+        self._measured_loaded_q_pv_obj: PV = None
+        
+        self.push_loaded_q_pv: str = self.pv_addr("PUSH_QLOADED.PROC")
+        self._push_loaded_q_pv_obj: PV = None
         
         self.save_q_loaded_pv: str = self.pv_addr("SAVE_QLOADED.PROC")
         
         self.current_cavity_scale_pv: str = self.pv_addr("CAV:SCALER_SEL.B")
         
-        self._measured_scale_factor_pv: PV = None
-        self._push_scale_factor_pv: PV = None
+        self.measured_scale_factor_pv: str = self.pv_addr("CAV:CAL_SCALEB_NEW")
+        self._measured_scale_factor_pv_obj: PV = None
+        
+        self.push_scale_factor_pv: str = self.pv_addr("PUSH_CAV_SCALE.PROC")
+        self._push_scale_factor_pv_obj: PV = None
         
         self.save_cavity_scale_pv: str = self.pv_addr("SAVE_CAV_SCALE.PROC")
         
-        self._ades_pv: PV = None
-        self._aact_pv: PV = None
-        self._ades_max_pv: PV = None
+        self.ades_pv: str = self.pv_addr("ADES")
+        self._ades_pv_obj: PV = None
+        
+        self.aact_pv: str = self.pv_addr("AACTMEAN")
+        self._aact_pv_obj: PV = None
+        
+        self.ades_max_pv: str = self.pv_addr("ADES_MAX")
+        self._ades_max_pv_obj: PV = None
         
         self.rf_mode_ctrl_pv: str = self.pv_addr("RFMODECTRL")
         self._rf_mode_ctrl_pv_obj: PV = None
@@ -735,13 +714,17 @@
         self.rf_state_pv: str = self.pv_addr("RFSTATE")
         self._rf_state_pv_obj: PV = None
         
-        self._rf_control_pv: PV = None
+        self.rf_control_pv: str = self.pv_addr("RFCTRL")
+        self._rf_control_pv_obj: PV = None
         
         self.pulse_go_pv: str = self.pv_addr("PULSE_DIFF_SUM")
         self._pulse_go_pv_obj: PV = None
         
-        self._pulse_status_pv: PV = None
-        self._pulse_on_time_pv: PV = None
+        self.pulse_status_pv: str = self.pv_addr("PULSE_STATUS")
+        self._pulse_status_pv_obj: PV = None
+        
+        self.pulse_on_time_pv: str = self.pv_addr("PULSE_ONTIME")
+        self._pulse_on_time_pv_obj: PV = None
         
         self.rev_waveform_pv: str = self.pv_addr("REV:AWF")
         self.fwd_waveform_pv: str = self.pv_addr("FWD:AWF")
@@ -749,11 +732,14 @@
         
         self.stepper_temp_pv: str = self.pv_addr("STEPTEMP")
         
-        self._detune_best_pv: PV = None
-        
-        self._rf_permit_pv: PV = None
-        
-        self._quench_latch_pv: PV = None
+        self.detune_best_pv: str = self.pv_addr("DFBEST")
+        self._detune_best_pv_obj: PV = None
+        
+        self.rf_permit_pv: str = self.pv_addr("RFPERMIT")
+        self._rf_permit_pv_obj: PV = None
+        
+        self.quench_latch_pv: str = self.pv_addr("QUENCH_LTCH")
+        self._quench_latch_pv_obj: PV = None
         
         self.quench_bypass_pv: str = self.pv_addr("QUENCH_BYP")
         
@@ -766,12 +752,16 @@
         self.tune_config_pv: str = self.pv_addr("TUNE_CONFIG")
         self._tune_config_pv_obj: PV = None
         
-        self._chirp_freq_start_pv_obj: str = None
-        self._freq_stop_pv_obj: str = None
+        self.chirp_freq_start_pv: str = self.chirp_prefix + "FREQ_START"
+        self._chirp_freq_start_pv_obj: PV = None
+        
+        self.freq_stop_pv: str = self.chirp_prefix + "FREQ_STOP"
+        self._freq_stop_pv_obj: PV = None
         
         self.abort_flag: bool = False
         
-        self._hw_mode_pv: PV = None
+        self.hw_mode_pv: str = self.pv_addr("HWMODE")
+        self._hw_mode_pv_obj: PV = None
     
     def __str__(self):
         return f"{self.linac.name} CM{self.cryomodule.name} Cavity {self.number}"
@@ -815,9 +805,9 @@
     
     @property
     def rf_control_pv_obj(self) -> PV:
-        if not self._rf_control_pv:
-            self._rf_control_pv = PV(self.pv_addr("RFCTRL"))
-        return self._rf_control_pv
+        if not self._rf_control_pv_obj:
+            self._rf_control_pv_obj = PV(self.rf_control_pv)
+        return self._rf_control_pv_obj
     
     @property
     def rf_control(self):
@@ -860,20 +850,20 @@
         self.drive_level_pv_obj.put(value)
     
     def push_ssa_slope(self):
-        if not self._push_ssa_slope_pv:
-            self._push_ssa_slope_pv = PV(self._pv_prefix + "PUSH_SSA_SLOPE.PROC")
-        self._push_ssa_slope_pv.put(1)
+        if not self._push_ssa_slope_pv_obj:
+            self._push_ssa_slope_pv_obj = PV(self._pv_prefix + "PUSH_SSA_SLOPE.PROC")
+        self._push_ssa_slope_pv_obj.put(1)
     
     def save_ssa_slope(self):
-        if not self._save_ssa_slope_pv:
-            self._save_ssa_slope_pv = PV(self._pv_prefix + "SAVE_SSA_SLOPE.PROC")
-        self._save_ssa_slope_pv.put(1)
+        if not self._save_ssa_slope_pv_obj:
+            self._save_ssa_slope_pv_obj = PV(self.save_ssa_slope_pv)
+        self._save_ssa_slope_pv_obj.put(1)
     
     @property
     def measured_loaded_q(self) -> float:
-        if not self._measured_loaded_q_pv:
-            self._measured_loaded_q_pv = PV(self._pv_prefix + "QLOADED_NEW")
-        return self._measured_loaded_q_pv.get()
+        if not self._measured_loaded_q_pv_obj:
+            self._measured_loaded_q_pv_obj = PV(self.measured_loaded_q_pv)
+        return self._measured_loaded_q_pv_obj.get()
     
     @property
     def measured_loaded_q_in_tolerance(self) -> bool:
@@ -882,15 +872,15 @@
                 < self.loaded_q_upper_limit)
     
     def push_loaded_q(self):
-        if not self._push_loaded_q_pv:
-            self._push_loaded_q_pv = PV(self._pv_prefix + "PUSH_QLOADED.PROC")
-        self._push_loaded_q_pv.put(1)
+        if not self._push_loaded_q_pv_obj:
+            self._push_loaded_q_pv_obj = PV(self.push_loaded_q_pv)
+        self._push_loaded_q_pv_obj.put(1)
     
     @property
     def measured_scale_factor(self) -> float:
-        if not self._measured_scale_factor_pv:
-            self._measured_scale_factor_pv = PV(self._pv_prefix + "CAV:CAL_SCALEB_NEW")
-        return self._measured_scale_factor_pv.get()
+        if not self._measured_scale_factor_pv_obj:
+            self._measured_scale_factor_pv_obj = PV(self.measured_scale_factor_pv)
+        return self._measured_scale_factor_pv_obj.get()
     
     @property
     def measured_scale_factor_in_tolerance(self) -> bool:
@@ -899,15 +889,15 @@
                 < utils.CAVITY_SCALE_UPPER_LIMIT)
     
     def push_scale_factor(self):
-        if not self._push_scale_factor_pv:
-            self._push_scale_factor_pv = PV(self._pv_prefix + "PUSH_CAV_SCALE.PROC")
-        self._push_scale_factor_pv.put(1)
+        if not self._push_scale_factor_pv_obj:
+            self._push_scale_factor_pv_obj = PV(self.push_scale_factor_pv)
+        self._push_scale_factor_pv_obj.put(1)
     
     @property
     def characterization_status(self):
-        if not self._characterization_status_pv:
-            self._characterization_status_pv = PV(self._pv_prefix + "PROBECALSTS")
-        return self._characterization_status_pv.get()
+        if not self._characterization_status_pv_obj:
+            self._characterization_status_pv_obj = PV(self.characterization_status_pv)
+        return self._characterization_status_pv_obj.get()
     
     @property
     def characterization_running(self) -> bool:
@@ -919,27 +909,27 @@
     
     @property
     def pulse_on_time(self):
-        if not self._pulse_on_time_pv:
-            self._pulse_on_time_pv = PV(self._pv_prefix + "PULSE_ONTIME")
-        return self._pulse_on_time_pv.get()
+        if not self._pulse_on_time_pv_obj:
+            self._pulse_on_time_pv_obj = PV(self._pv_prefix + "PULSE_ONTIME")
+        return self._pulse_on_time_pv_obj.get()
     
     @pulse_on_time.setter
     def pulse_on_time(self, value: int):
-        if not self._pulse_on_time_pv:
-            self._pulse_on_time_pv = PV(self._pv_prefix + "PULSE_ONTIME")
-        self._pulse_on_time_pv.put(value)
+        if not self._pulse_on_time_pv_obj:
+            self._pulse_on_time_pv_obj = PV(self.pulse_on_time_pv)
+        self._pulse_on_time_pv_obj.put(value)
     
     @property
     def pulse_status(self):
-        if not self._pulse_status_pv:
-            self._pulse_status_pv = PV(self._pv_prefix + "PULSE_STATUS")
-        return self._pulse_status_pv.get()
+        if not self._pulse_status_pv_obj:
+            self._pulse_status_pv_obj = PV(self.pulse_status_pv)
+        return self._pulse_status_pv_obj.get()
     
     @property
     def rf_permit(self):
-        if not self._rf_permit_pv:
-            self._rf_permit_pv = self._pv_prefix + "RFPERMIT"
-        return self._rf_permit_pv.get()
+        if not self._rf_permit_pv_obj:
+            self._rf_permit_pv_obj = PV(self.rf_permit_pv)
+        return self._rf_permit_pv_obj.get()
     
     @property
     def rf_inhibited(self) -> bool:
@@ -947,27 +937,27 @@
     
     @property
     def ades(self):
-        if not self._ades_pv:
-            self._ades_pv = PV(self._pv_prefix + "ADES")
-        return self._ades_pv.get()
+        if not self._ades_pv_obj:
+            self._ades_pv_obj = PV(self.ades_pv)
+        return self._ades_pv_obj.get()
     
     @ades.setter
     def ades(self, value: float):
-        if not self._ades_pv:
-            self._ades_pv = PV(self._pv_prefix + "ADES")
-        self._ades_pv.put(value)
+        if not self._ades_pv_obj:
+            self._ades_pv_obj = PV(self._pv_prefix + "ADES")
+        self._ades_pv_obj.put(value)
     
     @property
     def aact(self):
-        if not self._aact_pv:
-            self._aact_pv = PV(self._pv_prefix + "AACTMEAN")
-        return self._aact_pv.get()
+        if not self._aact_pv_obj:
+            self._aact_pv_obj = PV(self.aact_pv)
+        return self._aact_pv_obj.get()
     
     @property
     def ades_max(self):
-        if not self._ades_max_pv:
-            self._ades_max_pv = PV(self._pv_prefix + "ADES_MAX")
-        return self._ades_max_pv.get()
+        if not self._ades_max_pv_obj:
+            self._ades_max_pv_obj = PV(self.ades_max_pv)
+        return self._ades_max_pv_obj.get()
     
     @property
     def edm_macro_string(self):
@@ -990,9 +980,9 @@
     
     @property
     def hw_mode(self):
-        if not self._hw_mode_pv:
-            self._hw_mode_pv = PV(self._pv_prefix + "HWMODE")
-        return self._hw_mode_pv.get()
+        if not self._hw_mode_pv_obj:
+            self._hw_mode_pv_obj = PV(self.hw_mode_pv)
+        return self._hw_mode_pv_obj.get()
     
     @property
     def is_online(self) -> bool:
@@ -1000,9 +990,9 @@
     
     @property
     def is_quenched(self) -> bool:
-        if not self._quench_latch_pv:
-            self._quench_latch_pv = PV(self._pv_prefix + "QUENCH_LTCH")
-        return self._quench_latch_pv.get() == 1
+        if not self._quench_latch_pv_obj:
+            self._quench_latch_pv_obj = PV(self.quench_latch_pv)
+        return self._quench_latch_pv_obj.get() == 1
     
     @property
     def tune_config_pv_obj(self) -> PV:
@@ -1013,7 +1003,7 @@
     @property
     def chirp_freq_start_pv_obj(self) -> PV:
         if not self._chirp_freq_start_pv_obj:
-            self._chirp_freq_start_pv_obj = PV(self.chirp_prefix + "FREQ_START")
+            self._chirp_freq_start_pv_obj = PV(self.chirp_freq_start_pv)
         return self._chirp_freq_start_pv_obj
     
     @property
@@ -1027,7 +1017,7 @@
     @property
     def freq_stop_pv_obj(self) -> PV:
         if not self._freq_stop_pv_obj:
-            self._freq_stop_pv_obj = PV(self.chirp_prefix + "FREQ_STOP")
+            self._freq_stop_pv_obj = PV(self.freq_stop_pv)
         return self._freq_stop_pv_obj
     
     @property
@@ -1041,7 +1031,7 @@
     @property
     def calc_probe_q_pv_obj(self) -> PV:
         if not self._calc_probe_q_pv_obj:
-            self._calc_probe_q_pv_obj = PV(self._pv_prefix + "QPROBE_CALC1.PROC")
+            self._calc_probe_q_pv_obj = PV(self.calc_probe_q_pv)
         return self._calc_probe_q_pv_obj
     
     def calculate_probe_q(self):
@@ -1074,21 +1064,25 @@
                        config_val=utils.TUNE_CONFIG_RESONANCE_VALUE,
                        reset_signed_steps=reset_signed_steps)
     
-<<<<<<< HEAD
+    @property
+    def detune_best_pv_obj(self) -> PV:
+        if not self._detune_best_pv_obj:
+            self._detune_best_pv_obj = PV(self.detune_best_pv)
+        return self._detune_best_pv_obj
+    
     @property
     def detune_best(self):
-        if not self._detune_best_pv:
-            self._detune_best_pv = PV(self._pv_prefix + "DFBEST")
-        return self._detune_best_pv.get()
+        return self.detune_best_pv_obj.get()
+    
+    @property
+    def detune_invalid(self) -> bool:
+        return self.detune_best_pv_obj.severity == EPICS_INVALID_VAL
     
     def auto_tune(self, des_detune, config_val, tolerance=50,
-                  chirp_range=200000, reset_signed_steps=False):
-=======
-    def auto_tune(self, des_detune, config_val, tolerance=50, chirp_range=50000):
->>>>>>> c6d30449
+                  chirp_range=50000, reset_signed_steps=False):
         self.setup_tuning(chirp_range)
         
-        if self._detune_best_pv.severity == 3:
+        if self.detune_invalid:
             raise utils.DetuneError(f"Detune for {self} is invalid")
         
         delta = self.detune_best - des_detune
@@ -1116,7 +1110,7 @@
                 raise utils.DetuneError(f"{self} motor moved more steps than expected")
             
             # this should catch if the chirp range is wrong or if the cavity is off
-            if self._detune_best_pv.severity == EPICS_INVALID_VAL:
+            if self.detune_invalid:
                 self.find_chirp_range()
             
             delta = self.detune_best - des_detune
@@ -1275,7 +1269,7 @@
     def find_chirp_range(self, chirp_range=50000):
         self.set_chirp_range(chirp_range)
         sleep(1)
-        if self._detune_best_pv.severity == EPICS_INVALID_VAL:
+        if self.detune_invalid:
             if chirp_range < 500000:
                 self.find_chirp_range(int(chirp_range * 1.25))
             else:
@@ -1286,10 +1280,10 @@
         # TODO see if it makes more sense to implement this non-recursively
         print(f"Resetting interlocks for {self} and waiting {wait}s")
         
-        if not self._interlock_reset_pv:
-            self._interlock_reset_pv = PV(self.pv_addr("INTLK_RESET_ALL"))
-        
-        self._interlock_reset_pv.put(1)
+        if not self._interlock_reset_pv_obj:
+            self._interlock_reset_pv_obj = PV(self.interlock_reset_pv)
+        
+        self._interlock_reset_pv_obj.put(1)
         sleep(wait)
         
         print(f"Checking {self} RF permit")
