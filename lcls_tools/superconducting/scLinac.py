################################################################################
# Utility classes for superconducting linac
# NOTE: For some reason, using python 3 style type annotations causes circular
#       import issues, so leaving as python 2 style for now
################################################################################
from datetime import datetime
from time import sleep
from typing import Dict, List, Type

<<<<<<< HEAD
from numpy import isclose, sign
from psp.Pv import DEFAULT_TIMEOUT
from pyca import pyexc
=======
from numpy import sign
>>>>>>> 9b1fcd39

import lcls_tools.superconducting.sc_linac_utils as utils
from lcls_tools.common.pyepics_tools.pyepics_utils import EPICS_INVALID_VAL, PV


class SSA(utils.SCLinacObject):
    def __init__(self, cavity):
        # type: (Cavity) -> None
        self.cavity: Cavity = cavity
        self._pv_prefix = self.cavity.pv_addr("SSA:")
        
        if self.cavity.cryomodule.is_harmonic_linearizer:
            cavity_num = utils.HL_SSA_MAP[self.cavity.number]
            hl_prefix = "ACCL:{LINAC}:{CRYOMODULE}{CAVITY}0:SSA:".format(LINAC=self.cavity.linac.name,
                                                                         CRYOMODULE=self.cavity.cryomodule.name,
                                                                         CAVITY=cavity_num)
            self.fwd_power_lower_limit = 500
            
            self.ps_volt_setpoint1_pv: str = hl_prefix + "PSVoltSetpt1"
            self._ps_volt_setpoint1_pv_obj: PV = None
            
            self.ps_volt_setpoint2_pv: str = hl_prefix + "PSVoltSetpt2"
            self._ps_volt_setpoint2_pv_obj: PV = None
            
            self.status_pv: str = (hl_prefix + "StatusMsg")
<<<<<<< HEAD
            self.turn_on_pv_obj: PV = PV(hl_prefix + "PowerOn")
            self.turn_off_pv_obj: PV = PV(hl_prefix + "PowerOff")
            self.reset_pv: str = hl_prefix + "FaultReset"
        
        else:
            self.status_pv: str = (self.pvPrefix + "StatusMsg")
            self.turn_on_pv_obj: PV = PV(self.pvPrefix + "PowerOn")
            self.turn_off_pv_obj: PV = PV(self.pvPrefix + "PowerOff")
            self.reset_pv: str = self.pvPrefix + "FaultReset"
=======
            self.turn_on_pv: PV = PV(hl_prefix + "PowerOn")
            self.turn_off_pv: PV = PV(hl_prefix + "PowerOff")
            self.reset_pv: str = hl_prefix + "FaultReset"
        
        else:
>>>>>>> 9b1fcd39
            self.fwd_power_lower_limit = 3000
            self.status_pv: str = self.pv_addr("StatusMsg")
            self.turn_on_pv: str = self.pv_addr("PowerOn")
            self.turn_off_pv: str = self.pv_addr("PowerOff")
            self.reset_pv: str = self.pv_addr("FaultReset")
            
        self._status_pv_obj: PV = None
        self._turn_on_pv_obj: PV = None
        self._turn_off_pv_obj: PV = None
        self._reset_pv_obj: PV = None
        
        self.calibration_start_pv: str = self.pv_addr("CALSTRT")
        self._calibration_start_pv_obj: PV = None
        
        self.calibration_status_pv: str = self.pv_addr("CALSTS")
        self._calibration_status_pv_obj: PV = None
        
<<<<<<< HEAD
        self.reset_pv_obj = PV(self.reset_pv)
        self.status_pv_obj = PV(self.status_pv)
        
        self.calibrationStartPV: PV = PV(self.pvPrefix + "CALSTRT")
        self.calibrationStatusPV: PV = PV(self.pvPrefix + "CALSTS")
        self.calResultStatusPV: PV = PV(self.pvPrefix + "CALSTAT")
=======
        self.cal_result_status_pv: str = self.pv_addr("CALSTAT")
        self._cal_result_status_pv_obj: PV = None
>>>>>>> 9b1fcd39
        
        self.current_slope_pv: str = self.pv_addr("SLOPE")
        
        self.measured_slope_pv: str = self.pv_addr("SLOPE_NEW")
        self._measured_slope_pv_obj: PV = None
        
        self.drive_max_setpoint_pv: str = self.pv_addr("DRV_MAX_REQ")
        self._drive_max_setpoint_pv_obj: PV = None
        
        self.saved_drive_max_pv: str = self.pv_addr("DRV_MAX_SAVE")
        self._saved_drive_max_pv_obj: PV = None
        
        self.max_fwd_pwr_pv: str = self.pv_addr("CALPWR")
        self._max_fwd_pwr_pv_obj: PV = None
    
    def __str__(self):
        return f"{self.cavity} SSA"
    
    @property
    def pv_prefix(self):
        return self._pv_prefix
    
    @property
    def status_message(self):
        if not self._status_pv_obj:
            self._status_pv_obj = PV(self.status_pv)
        return self._status_pv_obj.get()
    
    @property
    def is_on(self) -> bool:
        return self.status_message == utils.SSA_STATUS_ON_VALUE
    
    @property
    def is_resetting(self) -> bool:
        return self.status_message == utils.SSA_STATUS_RESETTING_FAULTS_VALUE
    
    @property
    def is_faulted(self) -> bool:
        return self.status_message in [utils.SSA_STATUS_FAULTED_VALUE,
                                       utils.SSA_STATUS_FAULT_RESET_FAILED_VALUE]
    
    @property
    def max_fwd_pwr(self):
        if not self._max_fwd_pwr_pv_obj:
            self._max_fwd_pwr_pv_obj = PV(self.max_fwd_pwr_pv)
        return self._max_fwd_pwr_pv_obj.get()
    
    @property
    def drive_max(self):
        if not self._saved_drive_max_pv_obj:
            self._saved_drive_max_pv_obj = PV(self.saved_drive_max_pv)
        saved_val = self._saved_drive_max_pv_obj.get()
        return (saved_val if saved_val
                else (1 if self.cavity.cryomodule.is_harmonic_linearizer else 0.8))
    
    @drive_max.setter
    def drive_max(self, value: float):
        if not self._drive_max_setpoint_pv_obj:
            self._drive_max_setpoint_pv_obj = PV(self.drive_max_setpoint_pv)
        self._drive_max_setpoint_pv_obj.put(value)
    
    def calibrate(self, drivemax, attempt=0):
        print(f"Trying {self} calibration with drivemax {drivemax}")
        if drivemax < 0.4:
            raise utils.SSACalibrationError(f"Requested {self} drive max too low")
        
        print(f"Setting {self} max drive")
        self.drive_max = drivemax
        
        try:
            self.cavity.check_abort()
            self.runCalibration()
        
        except (utils.SSACalibrationToleranceError, utils.SSACalibrationError) as e:
            if attempt < 3:
                self.calibrate(drivemax, attempt + 1)
            else:
                raise utils.SSACalibrationError(e)
    
    @property
    def ps_volt_setpoint2_pv_obj(self):
        if not self._ps_volt_setpoint2_pv_obj:
            self._ps_volt_setpoint2_pv_obj = PV(self.ps_volt_setpoint2_pv)
        return self._ps_volt_setpoint2_pv_obj
    
    @property
    def ps_volt_setpoint1_pv_obj(self):
        if not self._ps_volt_setpoint1_pv_obj:
            self._ps_volt_setpoint1_pv_obj = PV(self.ps_volt_setpoint1_pv)
        return self._ps_volt_setpoint1_pv_obj
    
    @property
    def turn_on_pv_obj(self) -> PV:
        if not self._turn_on_pv_obj:
            self._turn_on_pv_obj = PV(self.turn_on_pv)
        return self._turn_on_pv_obj
    
    def turn_on(self):
        if not self.is_on:
            print(f"Turning {self} on")
            self.turn_on_pv_obj.put(1)
            
            while not self.is_on:
                self.cavity.check_abort()
                print(f"waiting for {self} to turn on")
                sleep(1)
        
        if self.cavity.cryomodule.is_harmonic_linearizer:
            self.ps_volt_setpoint2_pv_obj.put(utils.HL_SSA_PS_SETPOINT)
            self.ps_volt_setpoint1_pv_obj.put(utils.HL_SSA_PS_SETPOINT)
        
        print(f"{self} on")
    
    @property
    def turn_off_pv_obj(self) -> PV:
        if not self._turn_off_pv_obj:
            self._turn_off_pv_obj = PV(self.turn_off_pv)
        return self._turn_off_pv_obj
    
    def turn_off(self):
        if self.is_on:
            print(f"Turning {self} off")
            self.turn_off_pv_obj.put(1)
            
            while self.is_on:
                self.cavity.check_abort()
                print(f"waiting for {self} to turn off")
                sleep(1)
        
        print(f"{self} off")
    
    @property
    def reset_pv_obj(self) -> PV:
        if not self._reset_pv_obj:
            self._reset_pv_obj = PV(self.reset_pv)
        return self._reset_pv_obj
    
    def reset(self):
<<<<<<< HEAD
        print(f"Resetting {self.cavity} SSA...")
        self.reset_pv_obj.put(1)
        while self.status_pv_obj.get() == utils.SSA_STATUS_RESETTING_FAULTS_VALUE:
            sleep(1)
        if self.status_pv_obj.get() in [utils.SSA_STATUS_FAULTED_VALUE,
                                        utils.SSA_STATUS_FAULT_RESET_FAILED_VALUE]:
            raise utils.SSAFaultError(f"Unable to reset {self.cavity} SSA")
    
    def setPowerState(self, turnOn: bool):
        print(f"Setting {self.cavity} SSA power...")
        
        if turnOn:
            if self.status_pv_obj.get() != utils.SSA_STATUS_ON_VALUE:
                self.turn_on_pv_obj.put(1)
                # while caput(self.turn_on_pv_obj.pvname, 1) != 1:
                #     self.cavity.check_abort()
                #     print(f"Trying to power on {self.cavity} SSA")
                while self.status_pv_obj.get() != utils.SSA_STATUS_ON_VALUE:
                    self.cavity.check_abort()
                    print(f"waiting for {self.cavity} SSA to turn on")
                    sleep(1)
        else:
            if self.status_pv_obj.get() == utils.SSA_STATUS_ON_VALUE:
                self.turn_off_pv_obj.put(1)
                # while caput(self.turn_off_pv_obj.pvname, 1) != 1:
                #     self.cavity.check_abort()
                #     print(f"Trying to power off {self.cavity} SSA")
                while self.status_pv_obj.get() == utils.SSA_STATUS_ON_VALUE:
                    self.cavity.check_abort()
                    print(f"waiting for {self.cavity} SSA to turn off")
                    sleep(1)
        
        print(f"{self.cavity} SSA power set")
    
    def runCalibration(self):
=======
        print(f"Resetting {self}...")
        self.reset_pv_obj.put(1)
        
        while self.is_resetting:
            sleep(1)
        
        if self.is_faulted:
            raise utils.SSAFaultError(f"Unable to reset {self}")
        
        print(f"{self} reset")
    
    def start_calibration(self):
        if not self._calibration_start_pv_obj:
            self._calibration_start_pv_obj = PV(self.calibration_start_pv)
        self._calibration_start_pv_obj.put(1)
    
    @property
    def calibration_status(self):
        if not self._calibration_status_pv_obj:
            self._calibration_status_pv_obj = PV(self.calibration_status_pv)
        return self._calibration_status_pv_obj.get()
    
    @property
    def calibration_running(self) -> bool:
        return self.calibration_status == utils.SSA_CALIBRATION_RUNNING_VALUE
    
    @property
    def calibration_crashed(self) -> bool:
        return self.calibration_status == utils.SSA_CALIBRATION_CRASHED_VALUE
    
    @property
    def cal_result_status_pv_obj(self) -> PV:
        if not self._cal_result_status_pv_obj:
            self._cal_result_status_pv_obj = PV(self.cal_result_status_pv)
        return self._cal_result_status_pv_obj
    
    @property
    def calibration_result_good(self) -> bool:
        return self.cal_result_status_pv_obj.get() == utils.SSA_RESULT_GOOD_STATUS_VALUE
    
    def runCalibration(self, save_slope: bool = False):
>>>>>>> 9b1fcd39
        """
        Runs the SSA through its range and finds the slope that describes
        the relationship between SSA drive signal and output power
        :return:
        """
        self.reset()
        self.turn_on()
        
        self.cavity.reset_interlocks()
        
        print(f"Starting {self} calibration")
        self.start_calibration()
        sleep(2)
        
        while self.calibration_running:
            print(f"waiting for {self} calibration to stop running", datetime.now())
            sleep(1)
        sleep(2)
        
        if self.calibration_crashed:
            raise utils.SSACalibrationError(f"{self} calibration crashed")
        
        if not self.calibration_result_good:
            raise utils.SSACalibrationError(f"{self} calibration result not good")
        
        if self.max_fwd_pwr < self.fwd_power_lower_limit:
            raise utils.SSACalibrationToleranceError(f"{self.cavity} SSA forward power too low")
        
<<<<<<< HEAD
        if (self.measuredSlopePV.get() < utils.SSA_SLOPE_LOWER_LIMIT
                or self.measuredSlopePV.get() > utils.SSA_SLOPE_UPPER_LIMIT):
            raise utils.SSACalibrationToleranceError(f"{self.cavity} SSA measured slope out of tolerance")
        
        while self.measuredSlopePV.get() != self.currentSlopePV.get():
            print(f"{self.cavity} SSA current slope differs from measured slope, pushing")
            self.cavity.pushSSASlopePV.put(1)
            sleep(2)
=======
        if not self.measured_slope_in_tolerance:
            raise utils.SSACalibrationToleranceError(f"{self.cavity} SSA Slope out of tolerance")
        
        print(f"Pushing SSA calibration results for {self.cavity}")
        self.cavity.push_ssa_slope()
        
        if save_slope:
            self.cavity.save_ssa_slope()
    
    @property
    def measured_slope(self):
        if not self._measured_slope_pv_obj:
            self._measured_slope_pv_obj = PV(self.measured_slope_pv)
        return self._measured_slope_pv_obj.get()
    
    @property
    def measured_slope_in_tolerance(self) -> bool:
        return (utils.SSA_SLOPE_LOWER_LIMIT
                > self.measured_slope
                > utils.SSA_SLOPE_UPPER_LIMIT)
>>>>>>> 9b1fcd39


class StepperTuner(utils.SCLinacObject):
    def __init__(self, cavity):
        # type (Cavity) -> None
        
        self.cavity: Cavity = cavity
        self._pv_prefix: str = self.cavity.pv_addr("STEP:")
        
        self.move_pos_pv: str = self.pv_addr("MOV_REQ_POS")
        self._move_pos_pv_obj: PV = None
        
        self.move_neg_pv: str = self.pv_addr("MOV_REQ_NEG")
        self._move_neg_pv_obj: PV = None
        
        self.abort_pv: str = self.pv_addr("ABORT_REQ")
        self._abort_pv_obj: PV = None
        
        self.step_des_pv: str = self.pv_addr("NSTEPS")
        self._step_des_pv_obj: PV = None
        
        self.max_steps_pv: str = self.pv_addr("NSTEPS.DRVH")
        self._max_steps_pv_obj: PV = None
        
        self.speed_pv: str = self.pv_addr("VELO")
        self._speed_pv_obj: PV = None
        
        self.step_tot_pv: str = self.pv_addr("REG_TOTABS")
        self.step_signed_pv: str = self.pv_addr("REG_TOTSGN")
        self.reset_tot_pv: str = self.pv_addr("TOTABS_RESET")
        
        self.reset_signed_pv: str = self.pv_addr("TOTSGN_RESET")
        self._reset_signed_pv_obj: PV = None
        
        self.steps_cold_landing_pv: str = self.pv_addr("NSTEPS_COLD")
        self.push_signed_cold_pv: str = self.pv_addr("PUSH_NSTEPS_COLD.PROC")
        self.push_signed_park_pv: str = self.pv_addr("PUSH_NSTEPS_PARK.PROC")
        
        self.motor_moving_pv: str = self.pv_addr("STAT_MOV")
        self._motor_moving_pv_obj: PV = None
        
        self.motor_done_pv: str = self.pv_addr("STAT_DONE")
        
        self.limit_switch_a_pv: str = self.pv_addr("STAT_LIMA")
        self._limit_switch_a_pv_obj: PV = None
        
        self.limit_switch_b_pv: str = self.pv_addr("STAT_LIMB")
        self._limit_switch_b_pv_obj: PV = None
        
        self.abort_flag: bool = False
    
    def __str__(self):
        return f"{self.cavity} Stepper Tuner"
    
    @property
    def pv_prefix(self):
        return self._pv_prefix
    
    def check_abort(self):
        if self.abort_flag:
            self.abort()
            self.abort_flag = False
            raise utils.StepperAbortError(f"Abort requested for {self}")
    
    def abort(self):
        if not self._abort_pv_obj:
            self._abort_pv_obj = PV(self.abort_pv)
        self._abort_pv_obj.put(1)
    
    def move_positive(self):
        if not self._move_pos_pv_obj:
            self._move_pos_pv_obj = PV(self.move_pos_pv)
        self._move_pos_pv_obj.put(1)
    
    def move_negative(self):
        if not self._move_neg_pv_obj:
            self._move_neg_pv_obj = PV(self.move_neg_pv)
        self._move_neg_pv_obj.put(1)
    
    @property
    def step_des_pv_obj(self):
        if not self._step_des_pv_obj:
            self._step_des_pv_obj = PV(self.step_des_pv)
        return self._step_des_pv_obj
    
    @property
    def step_des(self):
        return self.step_des_pv_obj.get()
    
    @step_des.setter
    def step_des(self, value: int):
        self.step_des_pv_obj.put(value)
    
    @property
    def motor_moving(self) -> bool:
        if not self._motor_moving_pv_obj:
            self._motor_moving_pv_obj = PV(self.motor_moving_pv)
        return self._motor_moving_pv_obj.get() == 1
    
    def reset_signed_steps(self):
        if not self._reset_signed_pv_obj:
            self._reset_signed_pv_obj = PV(self.reset_signed_pv)
        self._reset_signed_pv_obj.put(0)
    
    @property
    def limit_switch_a_pv_obj(self):
        if not self._limit_switch_a_pv_obj:
            self._limit_switch_a_pv_obj = PV(self.limit_switch_a_pv)
        return self._limit_switch_a_pv_obj
    
    @property
    def limit_switch_b_pv_obj(self):
        if not self._limit_switch_b_pv_obj:
            self._limit_switch_b_pv_obj = PV(self.limit_switch_b_pv)
        return self._limit_switch_b_pv_obj
    
    @property
    def on_limit_switch(self) -> bool:
        return (self.limit_switch_a_pv_obj.get() == utils.STEPPER_ON_LIMIT_SWITCH_VALUE
                or
                self.limit_switch_b_pv_obj.get() == utils.STEPPER_ON_LIMIT_SWITCH_VALUE)
    
    @property
    def max_steps_pv_obj(self) -> PV:
        if not self._max_steps_pv_obj:
            self._max_steps_pv_obj = PV(self.max_steps_pv)
        return self._max_steps_pv_obj
    
    @property
    def max_steps(self):
        return self.max_steps_pv_obj.get()
    
    @max_steps.setter
    def max_steps(self, value: int):
        self.max_steps_pv_obj.put(value)
    
    @property
    def speed_pv_obj(self):
        if not self._speed_pv_obj:
            self._speed_pv_obj = PV(self.speed_pv)
        return self._speed_pv_obj
    
    @property
    def speed(self):
        return self.speed_pv_obj.get()
    
    @speed.setter
    def speed(self, value: int):
        self.speed_pv_obj.put(value)
    
    def restoreDefaults(self):
<<<<<<< HEAD
        self.max_steps_pv.put(utils.DEFAULT_STEPPER_MAX_STEPS)
        self.speed_pv.put(utils.DEFAULT_STEPPER_SPEED)
=======
        self.max_steps = utils.DEFAULT_STEPPER_MAX_STEPS
        self.speed = utils.DEFAULT_STEPPER_SPEED
>>>>>>> 9b1fcd39
    
    def move(self, numSteps: int, maxSteps: int = utils.DEFAULT_STEPPER_MAX_STEPS,
             speed: int = utils.DEFAULT_STEPPER_SPEED, changeLimits: bool = True):
        """
        :param numSteps: positive for increasing cavity length, negative for decreasing
        :param maxSteps: the maximum number of steps allowed at once
        :param speed: the speed of the motor in steps/second
        :param changeLimits: whether to change the speed and steps
        :return:
        """
        
        self.check_abort()
        
        if changeLimits:
            # on the off chance that someone tries to write a negative maximum
<<<<<<< HEAD
            self.max_steps_pv.put(abs(maxSteps))
            
            # make sure that we don't exceed the speed limit as defined by the tuner experts
            self.speed_pv.put(speed if speed < utils.MAX_STEPPER_SPEED
                              else utils.MAX_STEPPER_SPEED)
=======
            self.max_steps = abs(maxSteps)
            
            # make sure that we don't exceed the speed limit as defined by the tuner experts
            self.speed = (speed if speed < utils.MAX_STEPPER_SPEED
                          else utils.MAX_STEPPER_SPEED)
>>>>>>> 9b1fcd39
        
        if abs(numSteps) <= maxSteps:
            print(f"{self.cavity} {numSteps} steps <= {maxSteps} max")
            self.step_des = abs(numSteps)
            self.issueMoveCommand(numSteps)
            self.restoreDefaults()
        else:
            print(f"{self.cavity} {numSteps} steps > {maxSteps} max")
            self.step_des = maxSteps
            self.issueMoveCommand(numSteps)
            print(f"{self.cavity} moving {numSteps - (sign(numSteps) * maxSteps)}")
            self.move(numSteps - (sign(numSteps) * maxSteps), maxSteps, speed,
                      False)
    
    def issueMoveCommand(self, numSteps):
        
        # this is necessary because the tuners for the HLs move the other direction
        if self.cavity.cryomodule.is_harmonic_linearizer:
            numSteps *= -1
        
        if sign(numSteps) == 1:
            self.move_positive()
        else:
            self.move_negative()
        
        print(f"Waiting 5s for {self.cavity} motor to start moving")
        sleep(5)
        
        while self.motor_moving:
            self.check_abort()
            print(f"{self} motor still moving, waiting 5s", datetime.now())
            sleep(5)
        
        print(f"{self} motor done moving")
        
        # the motor can be done moving for good OR bad reasons
<<<<<<< HEAD
        if (self.limit_switch_a_pv.get() == utils.STEPPER_ON_LIMIT_SWITCH_VALUE
                or self.limit_switch_b_pv.get() == utils.STEPPER_ON_LIMIT_SWITCH_VALUE):
=======
        if self.on_limit_switch:
>>>>>>> 9b1fcd39
            raise utils.StepperError(f"{self.cavity} stepper motor on limit switch")


class Piezo(utils.SCLinacObject):
    def __init__(self, cavity):
        # type (Cavity) -> None
        self.cavity: Cavity = cavity
        self._pv_prefix: str = self.cavity.pv_addr("PZT:")
        
        self.enable_pv: str = self.pv_addr("ENABLE")
        self._enable_pv_obj: PV = None
        
        self.enable_stat_pv: str = self.pv_addr("ENABLESTAT")
        self._enable_stat_pv_obj: PV = None
        
        self.feedback_control_pv: str = self.pv_addr("MODECTRL")
        self._feedback_control_pv_obj: PV = None
        
        self.feedback_stat_pv: str = self.pv_addr("MODESTAT")
        self._feedback_stat_pv_obj: PV = None
        
        self.feedback_setpoint_pv: str = self.pv_addr("INTEG_SP")
        self._feedback_setpoint_pv_obj: PV = None
        
        self.dc_setpoint_pv: str = self.pv_addr("DAC_SP")
        self._dc_setpoint_pv_obj: PV = None
        
        self.bias_voltage_pv: str = self.pv_addr("BIAS")
        self._bias_voltage_pv_obj: PV = None
    
    @property
    def pv_prefix(self):
        return self._pv_prefix
    
    @property
    def bias_voltage_pv_obj(self):
        if not self._bias_voltage_pv_obj:
            self._bias_voltage_pv_obj = PV(self.bias_voltage_pv)
        return self._bias_voltage_pv_obj
    
    @property
    def bias_voltage(self):
        return self.bias_voltage_pv_obj.get()
    
    @bias_voltage.setter
    def bias_voltage(self, value):
        self.bias_voltage_pv_obj.put(value)
    
    @property
    def dc_setpoint_pv_obj(self) -> PV:
        if not self._dc_setpoint_pv_obj:
            self._dc_setpoint_pv_obj = PV(self.dc_setpoint_pv)
        return self._dc_setpoint_pv_obj
    
    @property
    def dc_setpoint(self):
        return self.dc_setpoint_pv_obj.get()
    
    @dc_setpoint.setter
    def dc_setpoint(self, value: float):
        self.dc_setpoint_pv_obj.put(value)
    
    @property
    def feedback_setpoint_pv_obj(self) -> PV:
        if not self._feedback_setpoint_pv_obj:
            self._feedback_setpoint_pv_obj = PV(self.feedback_setpoint_pv)
        return self._feedback_setpoint_pv_obj
    
    @property
    def feedback_setpoint(self):
        return self.feedback_setpoint_pv_obj.get()
    
    @feedback_setpoint.setter
    def feedback_setpoint(self, value):
        self.feedback_setpoint_pv_obj.put(value)
    
    @property
    def enable_pv_obj(self) -> PV:
        if not self._enable_pv_obj:
            self._enable_pv_obj = PV(self._pv_prefix + "ENABLE")
        return self._enable_pv_obj
    
    @property
    def is_enabled(self) -> bool:
        if not self._enable_stat_pv_obj:
            self._enable_stat_pv_obj = PV(self.enable_stat_pv)
        return self._enable_stat_pv_obj.get() == utils.PIEZO_ENABLE_VALUE
    
    @property
    def feedback_control_pv_obj(self) -> PV:
        if not self._feedback_control_pv_obj:
            self._feedback_control_pv_obj = PV(self.feedback_control_pv)
        return self._feedback_control_pv_obj
    
    @property
    def feedback_stat(self):
        if not self._feedback_stat_pv_obj:
            self._feedback_stat_pv_obj = PV(self.feedback_stat_pv)
        return self._feedback_stat_pv_obj.get()
    
    @property
    def in_manual(self) -> bool:
        return self.feedback_stat == utils.PIEZO_MANUAL_VALUE
    
    def set_to_feedback(self):
        self.feedback_control_pv_obj.put(utils.PIEZO_FEEDBACK_VALUE)
    
    def set_to_manual(self):
        self.feedback_control_pv_obj.put(utils.PIEZO_MANUAL_VALUE)
    
    def enable_feedback(self):
        self.enable_pv_obj.put(utils.PIEZO_DISABLE_VALUE)
        self.dc_setpoint = 25
        self.set_to_manual()
        self.enable_pv_obj.put(utils.PIEZO_ENABLE_VALUE)


class Cavity(utils.SCLinacObject):
    
    def __init__(self, cavityNum, rackObject, ssaClass=SSA,
                 stepperClass=StepperTuner, piezoClass=Piezo):
        # type: (int, Rack, Type[SSA], Type[StepperTuner], Type[Piezo]) -> None
        """
        Parameters
        ----------
        cavityNum: int cavity number i.e. 1 - 8
        rackObject: the rack object the cavities belong to
        """
        
        self.number = cavityNum
        self.rack: Rack = rackObject
        self.cryomodule: Cryomodule = self.rack.cryomodule
        self.linac = self.cryomodule.linac
        
        if self.cryomodule.is_harmonic_linearizer:
            self.length = 0.346
            self.frequency = 3.9e9
            self.loaded_q_lower_limit = utils.LOADED_Q_LOWER_LIMIT_HL
            self.loaded_q_upper_limit = utils.LOADED_Q_UPPER_LIMIT_HL
            self.steps_per_hz = utils.ESTIMATED_MICROSTEPS_PER_HZ_HL
        else:
            self.length = 1.038
            self.frequency = 1.3e9
            self.loaded_q_lower_limit = utils.LOADED_Q_LOWER_LIMIT
            self.loaded_q_upper_limit = utils.LOADED_Q_UPPER_LIMIT
            self.steps_per_hz = utils.ESTIMATED_MICROSTEPS_PER_HZ
        
        self._pv_prefix = "ACCL:{LINAC}:{CRYOMODULE}{CAVITY}0:".format(LINAC=self.linac.name,
                                                                       CRYOMODULE=self.cryomodule.name,
                                                                       CAVITY=self.number)
        
        self.ctePrefix = "CTE:CM{cm}:1{cav}".format(cm=self.cryomodule.name,
                                                    cav=self.number)
        
        self.chirp_prefix = self._pv_prefix + "CHIRP:"
        
        self.ssa = ssaClass(self)
        self.steppertuner = stepperClass(self)
        self.piezo = piezoClass(self)
        
        self._calc_probe_q_pv_obj: PV = None
        self.calc_probe_q_pv: str = self.pv_addr("QPROBE_CALC1.PROC")
        
        self._push_ssa_slope_pv_obj: PV = None
        self.push_ssa_slope_pv: str = self.pv_addr("PUSH_SSA_SLOPE.PROC")
        
        self.save_ssa_slope_pv: str = self.pv_addr("SAVE_SSA_SLOPE.PROC")
        self._save_ssa_slope_pv_obj: PV = None
        
        self.interlock_reset_pv: str = self.pv_addr("INTLK_RESET_ALL")
        self._interlock_reset_pv_obj: PV = None
        
        self.drive_level_pv: str = self.pv_addr("SEL_ASET")
        self._drive_level_pv_obj: PV = None
        
        self.characterization_start_pv: str = self.pv_addr("PROBECALSTRT")
        self._characterization_start_pv_obj: PV = None
        
        self.characterization_status_pv: str = self.pv_addr("PROBECALSTS")
        self._characterization_status_pv_obj: PV = None
        
        self.current_q_loaded_pv: str = self.pv_addr("QLOADED")
        
        self.measured_loaded_q_pv: str = self.pv_addr("QLOADED_NEW")
        self._measured_loaded_q_pv_obj: PV = None
        
        self.push_loaded_q_pv: str = self.pv_addr("PUSH_QLOADED.PROC")
        self._push_loaded_q_pv_obj: PV = None
        
        self.save_q_loaded_pv: str = self.pv_addr("SAVE_QLOADED.PROC")
        
        self.current_cavity_scale_pv: str = self.pv_addr("CAV:SCALER_SEL.B")
        
        self.measured_scale_factor_pv: str = self.pv_addr("CAV:CAL_SCALEB_NEW")
        self._measured_scale_factor_pv_obj: PV = None
        
        self.push_scale_factor_pv: str = self.pv_addr("PUSH_CAV_SCALE.PROC")
        self._push_scale_factor_pv_obj: PV = None
        
        self.save_cavity_scale_pv: str = self.pv_addr("SAVE_CAV_SCALE.PROC")
        
        self.ades_pv: str = self.pv_addr("ADES")
        self._ades_pv_obj: PV = None
        
        self.aact_pv: str = self.pv_addr("AACTMEAN")
        self._aact_pv_obj: PV = None
        
        self.ades_max_pv: str = self.pv_addr("ADES_MAX")
        self._ades_max_pv_obj: PV = None
        
        self.rf_mode_ctrl_pv: str = self.pv_addr("RFMODECTRL")
        self._rf_mode_ctrl_pv_obj: PV = None
        
        self.rf_mode_pv: str = self.pv_addr("RFMODE")
        
        self.rf_state_pv: str = self.pv_addr("RFSTATE")
        self._rf_state_pv_obj: PV = None
        
        self.rf_control_pv: str = self.pv_addr("RFCTRL")
        self._rf_control_pv_obj: PV = None
        
        self.pulse_go_pv: str = self.pv_addr("PULSE_DIFF_SUM")
        self._pulse_go_pv_obj: PV = None
        
        self.pulse_status_pv: str = self.pv_addr("PULSE_STATUS")
        self._pulse_status_pv_obj: PV = None
        
<<<<<<< HEAD
        self.selAmplitudeDesPV: PV = PV(self.pvPrefix + "ADES")
        self.selAmplitudeActPV: PV = PV(self.pvPrefix + "AACTMEAN")
        self.ades_max_pv_obj: PV = PV(self.pvPrefix + "ADES_MAX")
=======
        self.pulse_on_time_pv: str = self.pv_addr("PULSE_ONTIME")
        self._pulse_on_time_pv_obj: PV = None
>>>>>>> 9b1fcd39
        
        self.rev_waveform_pv: str = self.pv_addr("REV:AWF")
        self.fwd_waveform_pv: str = self.pv_addr("FWD:AWF")
        self.cav_waveform_pv: str = self.pv_addr("CAV:AWF")
        
<<<<<<< HEAD
        self._rfStatePV: PV = None
        self._rf_control_pv_obj: PV = None
=======
        self.stepper_temp_pv: str = self.pv_addr("STEPTEMP")
>>>>>>> 9b1fcd39
        
        self.detune_best_pv: str = self.pv_addr("DFBEST")
        self._detune_best_pv_obj: PV = None
        
        self.rf_permit_pv: str = self.pv_addr("RFPERMIT")
        self._rf_permit_pv_obj: PV = None
        
        self.quench_latch_pv: str = self.pv_addr("QUENCH_LTCH")
        self._quench_latch_pv_obj: PV = None
        
<<<<<<< HEAD
        self.rf_permit_pv: str = self.pvPrefix + "RFPERMIT"
        self.rf_permit_pv_obj: PV = PV(self.rf_permit_pv)
=======
        self.quench_bypass_pv: str = self.pv_addr("QUENCH_BYP")
>>>>>>> 9b1fcd39
        
        self.cw_data_decimation_pv: str = self.pv_addr("ACQ_DECIM_SEL.A")
        self._cw_data_decim_pv_obj: PV = None
        
<<<<<<< HEAD
        self.cw_data_decim_pv: str = self.pvPrefix + "ACQ_DECIM_SEL.A"
        self.cw_data_decim_pv_obj: PV = PV(self.cw_data_decim_pv)
        
        self.pulsed_data_decim_pv: str = self.pvPrefix + "ACQ_DECIM_SEL.C"
        self.pulsed_data_decim_pv_obj: PV = PV(self.pulsed_data_decim_pv)
=======
        self.pulsed_data_decimation_pv: str = self.pv_addr("ACQ_DECIM_SEL.C")
        self._pulsed_data_decim_pv_obj: PV = None
>>>>>>> 9b1fcd39
        
        self.tune_config_pv: str = self.pv_addr("TUNE_CONFIG")
        self._tune_config_pv_obj: PV = None
        
        self.chirp_freq_start_pv: str = self.chirp_prefix + "FREQ_START"
        self._chirp_freq_start_pv_obj: PV = None
        
        self.freq_stop_pv: str = self.chirp_prefix + "FREQ_STOP"
        self._freq_stop_pv_obj: PV = None
        
        self.abort_flag: bool = False
        
        self.hw_mode_pv: str = self.pv_addr("HWMODE")
        self._hw_mode_pv_obj: PV = None
        
        self.char_timestamp_pv: str = self.pvPrefix + "PROBECALTS"
        self._char_timestamp_pv_obj: PV = None
    
    def __str__(self):
        return f"{self.linac.name} CM{self.cryomodule.name} Cavity {self.number}"
    
    @property
<<<<<<< HEAD
    def rf_control_pv_obj(self):
        if not self._rf_control_pv_obj:
            self._rf_control_pv_obj: PV = PV(self.pvPrefix + "RFCTRL")
            try:
                print(f"Connecting {self._rf_control_pv_obj}")
                self._rf_control_pv_obj.connect()
                print(f"Waiting ready {self._rf_control_pv_obj}")
                self._rf_control_pv_obj.wait_ready(DEFAULT_TIMEOUT * 2)
            except pyexc as e:
                print(e)
        
        return self._rf_control_pv_obj
    
    @property
=======
    def pv_prefix(self):
        return self._pv_prefix
    
    def start_characterization(self):
        if not self._characterization_start_pv_obj:
            self._characterization_start_pv_obj = PV(self.characterization_start_pv)
        self._characterization_start_pv_obj.put(1)
    
    @property
    def cw_data_decimation_pv_obj(self) -> PV:
        if not self._cw_data_decim_pv_obj:
            self._cw_data_decim_pv_obj = PV(self.cw_data_decimation_pv)
        return self._cw_data_decim_pv_obj
    
    @property
    def cw_data_decimation(self):
        return self.cw_data_decimation_pv_obj.get()
    
    @cw_data_decimation.setter
    def cw_data_decimation(self, value: float):
        self.cw_data_decimation_pv_obj.put(value)
    
    @property
    def pulsed_data_decimation_pv_obj(self) -> PV:
        if not self._pulsed_data_decim_pv_obj:
            self._pulsed_data_decim_pv_obj = PV(self.pulsed_data_decimation_pv)
        return self._pulsed_data_decim_pv_obj
    
    @property
    def pulsed_data_decimation(self):
        return self.pulsed_data_decimation_pv_obj.get()
    
    @pulsed_data_decimation.setter
    def pulsed_data_decimation(self, value):
        self.pulsed_data_decimation_pv_obj.put(value)
    
    @property
    def rf_control_pv_obj(self) -> PV:
        if not self._rf_control_pv_obj:
            self._rf_control_pv_obj = PV(self.rf_control_pv)
        return self._rf_control_pv_obj
    
    @property
    def rf_control(self):
        return self.rf_control_pv_obj.get()
    
    @rf_control.setter
    def rf_control(self, value):
        self.rf_control_pv_obj.put(value)
    
    @property
    def rf_mode_ctrl_pv_obj(self) -> PV:
        if not self._rf_mode_ctrl_pv_obj:
            self._rf_mode_ctrl_pv_obj = PV(self.rf_mode_ctrl_pv)
        return self._rf_mode_ctrl_pv_obj
    
    def set_chirp_mode(self):
        self.rf_mode_ctrl_pv_obj.put(utils.RF_MODE_CHIRP)
    
    def set_sel_mode(self):
        self.rf_mode_ctrl_pv_obj.put(utils.RF_MODE_SEL)
    
    def set_sela_mode(self):
        self.rf_mode_ctrl_pv_obj.put(utils.RF_MODE_SELA)
    
    def set_selap_mode(self):
        self.rf_mode_ctrl_pv_obj.put(utils.RF_MODE_SELAP)
    
    @property
    def drive_level_pv_obj(self):
        if not self._drive_level_pv_obj:
            self._drive_level_pv_obj = PV(self.drive_level_pv)
        return self._drive_level_pv_obj
    
    @property
    def drive_level(self):
        return self.drive_level_pv_obj.get()
    
    @drive_level.setter
    def drive_level(self, value):
        self.drive_level_pv_obj.put(value)
    
    def push_ssa_slope(self):
        if not self._push_ssa_slope_pv_obj:
            self._push_ssa_slope_pv_obj = PV(self._pv_prefix + "PUSH_SSA_SLOPE.PROC")
        self._push_ssa_slope_pv_obj.put(1)
    
    def save_ssa_slope(self):
        if not self._save_ssa_slope_pv_obj:
            self._save_ssa_slope_pv_obj = PV(self.save_ssa_slope_pv)
        self._save_ssa_slope_pv_obj.put(1)
    
    @property
    def measured_loaded_q(self) -> float:
        if not self._measured_loaded_q_pv_obj:
            self._measured_loaded_q_pv_obj = PV(self.measured_loaded_q_pv)
        return self._measured_loaded_q_pv_obj.get()
    
    @property
    def measured_loaded_q_in_tolerance(self) -> bool:
        return (self.loaded_q_lower_limit
                < self.measured_loaded_q
                < self.loaded_q_upper_limit)
    
    def push_loaded_q(self):
        if not self._push_loaded_q_pv_obj:
            self._push_loaded_q_pv_obj = PV(self.push_loaded_q_pv)
        self._push_loaded_q_pv_obj.put(1)
    
    @property
    def measured_scale_factor(self) -> float:
        if not self._measured_scale_factor_pv_obj:
            self._measured_scale_factor_pv_obj = PV(self.measured_scale_factor_pv)
        return self._measured_scale_factor_pv_obj.get()
    
    @property
    def measured_scale_factor_in_tolerance(self) -> bool:
        return (utils.CAVITY_SCALE_LOWER_LIMIT
                < self.measured_scale_factor
                < utils.CAVITY_SCALE_UPPER_LIMIT)
    
    def push_scale_factor(self):
        if not self._push_scale_factor_pv_obj:
            self._push_scale_factor_pv_obj = PV(self.push_scale_factor_pv)
        self._push_scale_factor_pv_obj.put(1)
    
    @property
    def characterization_status(self):
        if not self._characterization_status_pv_obj:
            self._characterization_status_pv_obj = PV(self.characterization_status_pv)
        return self._characterization_status_pv_obj.get()
    
    @property
    def characterization_running(self) -> bool:
        return self.characterization_status == utils.CHARACTERIZATION_RUNNING_VALUE
    
    @property
    def characterization_crashed(self) -> bool:
        return self.characterization_status == utils.CHARACTERIZATION_CRASHED_VALUE
    
    @property
    def pulse_on_time(self):
        if not self._pulse_on_time_pv_obj:
            self._pulse_on_time_pv_obj = PV(self._pv_prefix + "PULSE_ONTIME")
        return self._pulse_on_time_pv_obj.get()
    
    @pulse_on_time.setter
    def pulse_on_time(self, value: int):
        if not self._pulse_on_time_pv_obj:
            self._pulse_on_time_pv_obj = PV(self.pulse_on_time_pv)
        self._pulse_on_time_pv_obj.put(value)
    
    @property
    def pulse_status(self):
        if not self._pulse_status_pv_obj:
            self._pulse_status_pv_obj = PV(self.pulse_status_pv)
        return self._pulse_status_pv_obj.get()
    
    @property
    def rf_permit(self):
        if not self._rf_permit_pv_obj:
            self._rf_permit_pv_obj = PV(self.rf_permit_pv)
        return self._rf_permit_pv_obj.get()
    
    @property
    def rf_inhibited(self) -> bool:
        return self.rf_permit == 0
    
    @property
    def ades(self):
        if not self._ades_pv_obj:
            self._ades_pv_obj = PV(self.ades_pv)
        return self._ades_pv_obj.get(use_caget=True)
    
    @ades.setter
    def ades(self, value: float):
        if not self._ades_pv_obj:
            self._ades_pv_obj = PV(self._pv_prefix + "ADES")
        self._ades_pv_obj.put(value)
    
    @property
    def aact(self):
        if not self._aact_pv_obj:
            self._aact_pv_obj = PV(self.aact_pv)
        return self._aact_pv_obj.get()
    
    @property
    def ades_max(self):
        if not self._ades_max_pv_obj:
            self._ades_max_pv_obj = PV(self.ades_max_pv)
        return self._ades_max_pv_obj.get()
    
    @property
>>>>>>> 9b1fcd39
    def edm_macro_string(self):
        rfs_map = {1: "1A", 2: "1A", 3: "2A", 4: "2A", 5: "1B", 6: "1B", 7: "2B", 8: "2B"}
        
        rfs = rfs_map[self.number]
        
        r = self.rack.rackName
        cm = self.cryomodule.pv_prefix[:-3]  # need to remove trailing colon and zeroes to match needed format
        id = self.cryomodule.name
        
        ch = 2 if self.number in [2, 4] else 1
        
        macro_string = ",".join(["C={c}".format(c=self.number),
                                 "RFS={rfs}".format(rfs=rfs),
                                 "R={r}".format(r=r), "CM={cm}".format(cm=cm),
                                 "ID={id}".format(id=id),
                                 "CH={ch}".format(ch=ch)])
        return macro_string
    
    @property
    def hw_mode(self):
        if not self._hw_mode_pv_obj:
            self._hw_mode_pv_obj = PV(self.hw_mode_pv)
        return self._hw_mode_pv_obj.get()
    
    @property
    def is_online(self) -> bool:
        return self.hw_mode == utils.HW_MODE_ONLINE_VALUE
    
    @property
    def is_quenched(self) -> bool:
        if not self._quench_latch_pv_obj:
            self._quench_latch_pv_obj = PV(self.quench_latch_pv)
        return self._quench_latch_pv_obj.get() == 1
    
    @property
    def tune_config_pv_obj(self) -> PV:
        if not self._tune_config_pv_obj:
            self._tune_config_pv_obj = PV(self.tune_config_pv)
        return self._tune_config_pv_obj
    
    @property
    def chirp_freq_start_pv_obj(self) -> PV:
        if not self._chirp_freq_start_pv_obj:
            self._chirp_freq_start_pv_obj = PV(self.chirp_freq_start_pv)
        return self._chirp_freq_start_pv_obj
    
    @property
    def chirp_freq_start(self):
        return self.chirp_freq_start_pv_obj.get()
    
    @chirp_freq_start.setter
    def chirp_freq_start(self, value):
        self.chirp_freq_start_pv_obj.put(value)
    
    @property
    def freq_stop_pv_obj(self) -> PV:
        if not self._freq_stop_pv_obj:
            self._freq_stop_pv_obj = PV(self.freq_stop_pv)
        return self._freq_stop_pv_obj
    
    @property
    def chirp_freq_stop(self):
        return self.freq_stop_pv_obj.get()
    
    @chirp_freq_stop.setter
    def chirp_freq_stop(self, value):
        self.freq_stop_pv_obj.put(value)
    
    @property
    def calc_probe_q_pv_obj(self) -> PV:
        if not self._calc_probe_q_pv_obj:
            self._calc_probe_q_pv_obj = PV(self.calc_probe_q_pv)
        return self._calc_probe_q_pv_obj
    
    def calculate_probe_q(self):
        self.calc_probe_q_pv_obj.put(1)
    
    def set_chirp_range(self, offset: int):
        offset = abs(offset)
        print(f"Setting chirp range for {self} to +/- {offset} Hz")
        self.chirp_freq_start = -offset
        self.chirp_freq_stop = offset
        print(f"Chirp range set for {self}")
    
    @property
    def rf_state_pv_obj(self) -> PV:
<<<<<<< HEAD
        if not self._rfStatePV:
            self._rfStatePV = PV(self.pvPrefix + "RFSTATE")
        return self._rfStatePV
=======
        if not self._rf_state_pv_obj:
            self._rf_state_pv_obj = PV(self.rf_state_pv)
        return self._rf_state_pv_obj
>>>>>>> 9b1fcd39
    
    @property
    def rf_state(self):
        """This property is read only"""
        return self.rf_state_pv_obj.get()
    
    @property
    def is_on(self):
        return self.rf_state == 1
    
    def move_to_resonance(self, reset_signed_steps=False):
        self.auto_tune(des_detune=0,
                       config_val=utils.TUNE_CONFIG_RESONANCE_VALUE,
                       reset_signed_steps=reset_signed_steps,
                       tolerance=(200 if self.cryomodule.is_harmonic_linearizer else 50))
    
    @property
    def detune_best_pv_obj(self) -> PV:
        if not self._detune_best_pv_obj:
            self._detune_best_pv_obj = PV(self.detune_best_pv)
        return self._detune_best_pv_obj
    
    @property
    def detune_best(self):
        return self.detune_best_pv_obj.get()
    
    @property
    def detune_invalid(self) -> bool:
        return self.detune_best_pv_obj.severity == EPICS_INVALID_VAL
    
    def auto_tune(self, des_detune, config_val, tolerance=50,
                  chirp_range=50000, reset_signed_steps=False):
        self.setup_tuning(chirp_range)
        
        if self.detune_invalid:
            raise utils.DetuneError(f"Detune for {self} is invalid")
        
        delta = self.detune_best - des_detune
        
        self.tune_config_pv_obj.put(utils.TUNE_CONFIG_OTHER_VALUE)
        
        expected_steps: int = abs(int(delta * self.steps_per_hz))
        steps_moved: int = 0
        
        if reset_signed_steps:
            self.steppertuner.reset_signed_steps()
        
        while abs(delta) > tolerance:
            self.check_abort()
            est_steps = int(0.9 * delta * self.steps_per_hz)
            
            print(f"Moving stepper for {self} {est_steps} steps")
            
            self.steppertuner.move(est_steps,
                                   maxSteps=abs(est_steps) * 1.1,
                                   speed=utils.MAX_STEPPER_SPEED)
            steps_moved += abs(est_steps)
            
            if steps_moved > expected_steps * 1.5:
                raise utils.DetuneError(f"{self} motor moved more steps than expected")
            
            # this should catch if the chirp range is wrong or if the cavity is off
            if self.detune_invalid:
                self.find_chirp_range()
            
            delta = self.detune_best - des_detune
        
        self.tune_config_pv_obj.put(config_val)
    
    def checkAndSetOnTime(self):
        """
        In pulsed mode the cavity has a duty cycle determined by the on time and
        off time. We want the on time to be 70 ms or else the various cavity
        parameters calculated from the waveform (e.g. the RF gradient) won't be
        accurate.
        :return:
        """
        print("Checking RF Pulse On Time...")
        if self.pulse_on_time != utils.NOMINAL_PULSED_ONTIME:
            print("Setting RF Pulse On Time to {ontime} ms".format(ontime=utils.NOMINAL_PULSED_ONTIME))
            self.pulse_on_time = utils.NOMINAL_PULSED_ONTIME
            self.pushGoButton()
    
    @property
    def pulse_go_pv_obj(self) -> PV:
        if not self._pulse_go_pv_obj:
            self._pulse_go_pv_obj = PV(self._pv_prefix + "PULSE_DIFF_SUM")
        return self._pulse_go_pv_obj
    
    def pushGoButton(self):
        """
        Many of the changes made to a cavity don't actually take effect until the
        go button is pressed
        :return:
        """
        self._pulse_go_pv_obj.put(1)
        while self.pulse_status < 2:
            print("waiting for pulse state", datetime.now())
            sleep(1)
        if self.pulse_status > 2:
            raise utils.PulseError("Unable to pulse cavity")
    
    def turnOn(self):
        print(f"Turning {self} on")
        if self.is_online:
            self.ssa.turn_on()
            self.rf_control = 1
            
            while not self.is_on:
                self.check_abort()
                print(f"waiting for {self} to turn on", datetime.now())
                sleep(1)
            
            print(f"{self} on")
        else:
            raise utils.CavityHWModeError(f"{self} not online")
    
    def turnOff(self):
<<<<<<< HEAD
        self.setPowerState(False)
    
    def setPowerState(self, turnOn: bool, wait_time=1):
        """
        Turn the cavity on or off
        :param wait_time:
        :param turnOn:
        :return:
        """
        desiredState = (1 if turnOn else 0)
        
        print(f"\nSetting RF State for {self} to {desiredState}")
        self.rf_control_pv_obj.put(desiredState, timeout=5)
        
        while self.rf_state_pv_obj.get() != desiredState:
=======
        print(f"turning {self} off")
        self.rf_control = 0
        while self.is_on:
>>>>>>> 9b1fcd39
            self.check_abort()
            print(f"waiting for {self} to turn off")
            sleep(1)
        print(f"{self} off")
    
    def setup_selap(self, desAmp: float = 5):
        self.setup_rf(desAmp)
<<<<<<< HEAD
        
        self.rfModeCtrlPV.put(utils.RF_MODE_SELAP)
=======
        self.set_selap_mode()
>>>>>>> 9b1fcd39
        print(f"{self} set up in SELAP")
    
    def setup_sela(self, desAmp: float = 5):
        self.setup_rf(desAmp)
<<<<<<< HEAD
        
        self.rfModeCtrlPV.put(utils.RF_MODE_SELA)
=======
        self.set_sela_mode()
>>>>>>> 9b1fcd39
        print(f"{self} set up in SELA")
    
    def check_abort(self):
        if self.abort_flag:
            self.abort_flag = False
            self.turnOff()
            raise utils.CavityAbortError(f"Abort requested for {self}")
    
    def setup_rf(self, desAmp):
<<<<<<< HEAD
        if desAmp > self.ades_max_pv_obj.get():
            print(f"Requested amplitude for {self} too high - ramping up to AMAX instead")
            desAmp = self.ades_max_pv_obj.get()
=======
        if desAmp > self.ades_max:
            print(f"Requested amplitude for {self} too high - ramping up to AMAX instead")
            desAmp = self.ades_max
>>>>>>> 9b1fcd39
        print(f"setting up {self}")
        self.turnOff()
        self.ssa.calibrate(self.ssa.drive_max)
        self.move_to_resonance()
        
        self.characterize()
        self.calculate_probe_q()
        
        self.check_abort()
        
        self.reset_data_decimation()
        
        self.check_abort()
        
<<<<<<< HEAD
        self.selAmplitudeDesPV.put(min(5, desAmp))
        self.rfModeCtrlPV.put(utils.RF_MODE_SEL)
        self.piezo.feedback_mode_PV.put(utils.PIEZO_FEEDBACK_VALUE)
        self.rfModeCtrlPV.put(utils.RF_MODE_SELA)
=======
        self.ades = min(5, desAmp)
        self.set_sel_mode()
        self.piezo.set_to_feedback()
        self.set_sela_mode()
>>>>>>> 9b1fcd39
        
        self.check_abort()
        
        if desAmp <= 10:
            self.walk_amp(desAmp, 0.5)
        
        else:
            self.walk_amp(10, 0.5)
            self.walk_amp(desAmp, 0.1)
    
    def reset_data_decimation(self):
<<<<<<< HEAD
        print(f"Setting data decimation PVs for {self}")
        self.cw_data_decim_pv_obj.put(255)
        self.pulsed_data_decim_pv_obj.put(255)
=======
        print(f"Setting data decimation for {self}")
        self.cw_data_decimation = 255
        self.pulsed_data_decimation = 255
>>>>>>> 9b1fcd39
    
    def setup_tuning(self, chirp_range=200000):
        print(f"enabling {self} piezo")
        while not self.piezo.is_enabled:
            print(f"{self} piezo not enabled, retrying")
<<<<<<< HEAD
            self.piezo.enable_pv.put(utils.PIEZO_DISABLE_VALUE)
            sleep(2)
            self.piezo.enable_pv.put(utils.PIEZO_ENABLE_VALUE)
            sleep(2)
=======
            self.piezo.enable_pv_obj.put(utils.PIEZO_DISABLE_VALUE)
            sleep(1)
            self.piezo.enable_pv_obj.put(utils.PIEZO_ENABLE_VALUE)
            sleep(1)
>>>>>>> 9b1fcd39
        
        print(f"setting {self} piezo to manual")
        while not self.piezo.in_manual:
            print(f"{self} piezo not in manual, retrying")
<<<<<<< HEAD
            self.piezo.feedback_mode_PV.put(utils.PIEZO_FEEDBACK_VALUE)
            sleep(2)
            self.piezo.feedback_mode_PV.put(utils.PIEZO_MANUAL_VALUE)
            sleep(2)
=======
            self.piezo.set_to_feedback()
            sleep(1)
            self.piezo.set_to_manual()
            sleep(1)
>>>>>>> 9b1fcd39
        
        print(f"setting {self} piezo DC voltage offset to 0V")
        self.piezo.dc_setpoint = 0
        
        print(f"setting {self} piezo bias voltage to 25V")
        self.piezo.bias_voltage = 25
        
        print(f"setting {self} drive level to {utils.SAFE_PULSED_DRIVE_LEVEL}")
        self.drive_level = utils.SAFE_PULSED_DRIVE_LEVEL
        
        print(f"setting {self} RF to chirp")
        self.set_chirp_mode()
        
        print(f"turning {self} RF on and waiting 5s for detune to catch up")
        self.ssa.turn_on()
        
        self.reset_interlocks()
        
        self.turnOn()
        sleep(5)
        
        self.find_chirp_range(chirp_range)
    
    def find_chirp_range(self, chirp_range=50000):
        self.set_chirp_range(chirp_range)
        sleep(1)
        if self.detune_invalid:
            if chirp_range < 500000:
                self.find_chirp_range(int(chirp_range * 1.25))
            else:
                raise utils.DetuneError(f"{self}: No valid detune found within"
                                        f"+/-500000Hz chirp range")
    
<<<<<<< HEAD
    def reset_interlocks(self, retry=True, wait=True):
        print(f"Resetting interlocks for {self} and waiting 3s")
        self.interlockResetPV.put(1)
        if wait:
            sleep(3)
        
        if retry:
            count = 0
            wait = 5
            while self.rf_permit_pv_obj.get() == 0 and count < 3:
                print(f"{self} reset unsuccessful, retrying and waiting {wait} seconds")
                self.interlockResetPV.put(1)
                sleep(wait)
                count += 1
                wait += 2
            if self.rf_permit_pv_obj.get() == 0:
                raise utils.CavityFaultError(f"{self} still faulted after 3 reset attempts")
=======
    def reset_interlocks(self, wait: int = 3, attempt: int = 0):
        # TODO see if it makes more sense to implement this non-recursively
        print(f"Resetting interlocks for {self} and waiting {wait}s")
        
        if not self._interlock_reset_pv_obj:
            self._interlock_reset_pv_obj = PV(self.interlock_reset_pv)
        
        self._interlock_reset_pv_obj.put(1)
        sleep(wait)
        
        print(f"Checking {self} RF permit")
        if self.rf_inhibited:
            if attempt >= utils.INTERLOCK_RESET_ATTEMPS:
                raise utils.CavityFaultError(f"{self} still faulted after"
                                             f" {utils.INTERLOCK_RESET_ATTEMPS} "
                                             f"reset attempts")
            else:
                print(f"{self} reset {attempt} unsuccessful; retrying")
                self.reset_interlocks(wait=wait + 2, attempt=attempt + 1)
        else:
            print(f"{self} interlocks reset")
>>>>>>> 9b1fcd39
    
    @property
    def characterization_timestamp(self) -> datetime:
        if not self._char_timestamp_pv_obj:
            self._char_timestamp_pv_obj = PV(self.char_timestamp_pv)
        date_string = self._char_timestamp_pv_obj.get(use_caget=False)
        time_readback = datetime.strptime(date_string, '%Y-%m-%d-%H:%M:%S')
        print(f"{self} characterization time is {time_readback}")
        return time_readback
    
    def characterize(self):
        """
        Calibrates the cavity's RF probe so that the amplitude readback will be
        accurate. Also measures the loaded Q (quality factor) of the cavity power
        coupler
        :return:
        """
        
        self.reset_interlocks()
        
        print(f"setting {self} drive to {utils.SAFE_PULSED_DRIVE_LEVEL}")
        self.drive_level = utils.SAFE_PULSED_DRIVE_LEVEL
        
        if (datetime.now() - self.characterization_timestamp).total_seconds() < 60:
            if self.characterization_status == 1:
                print(f"{self} successful characterization within the last minute,"
                      f" not starting a new one")
                self.finish_characterization()
                return
        
        print(f"Starting {self} cavity characterization at {datetime.now()}")
<<<<<<< HEAD
        self.cavityCharacterizationStartPV.put(1, retry=False)
        sleep(2)
        
        while (self.cavityCharacterizationStatusPV.get()
               == utils.CALIBRATION_RUNNING_VALUE):
            print(f"waiting for {self.cavityCharacterizationStatusPV.pvname}"
=======
        self.start_characterization()
        
        print(f"waiting 2s for {self} cavity characterization script to run")
        sleep(2)
        
        if (datetime.now() - self.characterization_timestamp).total_seconds() > 60:
            raise utils.CavityQLoadedCalibrationError(f"{self} characterization did not start")
        
        while self.characterization_running:
            print(f"waiting for {self} characterization"
>>>>>>> 9b1fcd39
                  f" to stop running", datetime.now())
            sleep(1)
        
        if self.cavityCharacterizationStatusPV.get() == utils.CALIBRATION_COMPLETE_VALUE:
            if (datetime.now() - self.characterization_timestamp).total_seconds() > 60:
                raise utils.CavityQLoadedCalibrationError(f"{self} characterization did not start")
            self.finish_characterization()
        
<<<<<<< HEAD
        else:
=======
        if self.characterization_crashed:
>>>>>>> 9b1fcd39
            raise utils.CavityQLoadedCalibrationError(f"{self} characterization crashed")
    
    def finish_characterization(self):
<<<<<<< HEAD
        print(f"pushing {self} characterization results")
        if (self.loaded_q_lower_limit < self.measuredQLoadedPV.get()
                < self.loaded_q_upper_limit):
            self.pushQLoadedPV.put(1)
=======
        if self.measured_loaded_q_in_tolerance:
            self.push_loaded_q()
>>>>>>> 9b1fcd39
        else:
            raise utils.CavityQLoadedCalibrationError(f"{self} loaded Q out of tolerance")
        if self.measured_scale_factor_in_tolerance:
            self.push_scale_factor()
        else:
            raise utils.CavityScaleFactorCalibrationError(f"{self} scale factor out of tolerance")
        
        self.reset_data_decimation()
        print(f"restoring {self} piezo feedback setpoint to 0")
        self.piezo.feedback_setpoint = 0
        
        print(f"{self} characterization successful")
    
    def walk_amp(self, des_amp, step_size):
        print(f"walking {self} to {des_amp} from {self.ades}")
        
        while self.ades <= (des_amp - step_size):
            self.check_abort()
            if self.is_quenched:
                raise utils.QuenchError(f"{self} quench detected, aborting rampup")
            self.ades = self.ades + step_size
            # to avoid tripping sensitive interlock
            sleep(0.1)
        
        if self.ades != des_amp:
            self.ades = des_amp
        
        print(f"{self} at {des_amp} MV")


class Magnet(utils.SCLinacObject):
    def __init__(self, magnettype, cryomodule):
        # type: (str, Cryomodule) -> None
        self._pv_prefix = "{magnettype}:{linac}:{cm}85:".format(magnettype=magnettype,
                                                                linac=cryomodule.linac.name,
                                                                cm=cryomodule.name)
        self.name = magnettype
        self.cryomodule: Cryomodule = cryomodule
        
        self.bdes_pv: str = self.pv_addr("BDES")
        self._bdes_pv_obj: PV = None
        
        self.control_pv: str = self.pv_addr("CTRL")
        self._control_pv_obj: PV = None
        
        self.interlock_pv: str = self.pv_addr("INTLKSUMY")
        self.ps_status_pv: str = self.pv_addr("STATE")
        self.bact_pv: str = self.pv_addr("BACT")
        self.iact_pv: str = self.pv_addr("IACT")
        
        # changing IDES immediately perturbs
        self.ides_pv: str = self.pv_addr("IDES")
    
    @property
    def pv_prefix(self):
        return self._pv_prefix
    
    @property
    def control_pv_obj(self) -> PV:
        if not self._control_pv_obj:
            self._control_pv_obj = PV(self.control_pv)
        return self._control_pv_obj
    
    @property
    def bdes(self):
        if not self._bdes_pv_obj:
            self._bdes_pv_obj = PV(self.bdes_pv)
        return self._bdes_pv_obj.get()
    
    @bdes.setter
    def bdes(self, value):
        self._bdes_pv_obj.put(value)
        self.control_pv_obj.put(utils.MAGNET_TRIM_VALUE)
    
    def reset(self):
        self.control_pv_obj.put(utils.MAGNET_RESET_VALUE)
    
    def turnOn(self):
        self.control_pv_obj.put(utils.MAGNET_ON_VALUE)
    
    def turnOff(self):
        self.control_pv_obj.put(utils.MAGNET_OFF_VALUE)
    
    def degauss(self):
        self.control_pv_obj.put(utils.MAGNET_DEGAUSS_VALUE)
    
    def trim(self):
        self.control_pv_obj.put(utils.MAGNET_TRIM_VALUE)


class Rack(utils.SCLinacObject):
    def __init__(self, rackName, cryoObject, cavityClass=Cavity, ssaClass=SSA,
                 stepperClass=StepperTuner, piezoClass=Piezo):
        # type: (str, Cryomodule, Type[Cavity], Type[SSA], Type[StepperTuner], Type[Piezo]) -> None
        """
        Parameters
        ----------
        rackName: str name of rack (always either "A" or "B")
        cryoObject: the cryomodule object this rack belongs to
        cavityClass: cavity object
        """
        
        self.cryomodule = cryoObject
        self.rackName = rackName
        self.cavities: Dict[int, Cavity] = {}
        self._pv_prefix = self.cryomodule.pv_addr("RACK{RACK}:".format(RACK=self.rackName))
        
        if rackName == "A":
            # rack A always has cavities 1 - 4
            for cavityNum in range(1, 5):
                self.cavities[cavityNum] = cavityClass(cavityNum=cavityNum,
                                                       rackObject=self,
                                                       ssaClass=ssaClass,
                                                       stepperClass=stepperClass,
                                                       piezoClass=piezoClass)
        
        elif rackName == "B":
            # rack B always has cavities 5 - 8
            for cavityNum in range(5, 9):
                self.cavities[cavityNum] = cavityClass(cavityNum=cavityNum,
                                                       rackObject=self,
                                                       ssaClass=ssaClass,
                                                       stepperClass=stepperClass,
                                                       piezoClass=piezoClass)
        
        else:
            raise Exception(f"Bad rack name {rackName}")
    
    @property
    def pv_prefix(self):
        return self._pv_prefix


class Cryomodule(utils.SCLinacObject):
    
    def __init__(self, cryo_name, linac_object, cavity_class=Cavity,
                 magnet_class=Magnet, rack_class=Rack, is_harmonic_linearizer=False,
                 ssa_class=SSA, stepper_class=StepperTuner, piezo_class=Piezo):
        # type: (str, Linac, Type[Cavity], Type[Magnet], Type[Rack], bool, Type[SSA], Type[StepperTuner], Type[Piezo]) -> None
        """
        Parameters
        ----------
        cryo_name: str name of Cryomodule i.e. "02", "03", "H1", "H2"
        linac_object: the linac object this cryomodule belongs to i.e. CM02 is in linac L1B
        cavity_class: cavity object
        """
        
        self.name: str = cryo_name
        self.linac: Linac = linac_object
        self.is_harmonic_linearizer: bool = is_harmonic_linearizer
        
        if not is_harmonic_linearizer:
            self.quad: Magnet = magnet_class("QUAD", self)
            self.xcor: Magnet = magnet_class("XCOR", self)
            self.ycor: Magnet = magnet_class("YCOR", self)
        
        self._pv_prefix = "ACCL:{LINAC}:{CRYOMODULE}00:".format(LINAC=self.linac.name,
                                                                CRYOMODULE=self.name)
        self.cte_prefix = "CTE:CM{cm}:".format(cm=self.name)
        self.cvt_prefix = "CVT:CM{cm}:".format(cm=self.name)
        self.cpv_prefix = "CPV:CM{cm}:".format(cm=self.name)
        self.jt_prefix = "CLIC:CM{cm}:3001:PVJT:".format(cm=self.name)
        
        self.ds_level_pv: str = "CLL:CM{cm}:2301:DS:LVL".format(cm=self.name)
        self.us_level_pv: str = "CLL:CM{cm}:2601:US:LVL".format(cm=self.name)
        self.ds_pressure_pv: str = "CPT:CM{cm}:2302:DS:PRESS".format(cm=self.name)
        self.jt_valve_readback_pv: str = self.jt_prefix + "ORBV"
        self.heater_readback_pv: str = f"CPIC:CM{self.name}:0000:EHCV:ORBV"
        
        self.rack_a: rack_class = rack_class(rackName="A", cryoObject=self,
                                             cavityClass=cavity_class,
                                             ssaClass=ssa_class,
                                             stepperClass=stepper_class,
                                             piezoClass=piezo_class)
        
        self.rack_b: rack_class = rack_class(rackName="B", cryoObject=self,
                                             cavityClass=cavity_class,
                                             ssaClass=ssa_class,
                                             stepperClass=stepper_class,
                                             piezoClass=piezo_class)
        
        self.cavities: Dict[int, cavity_class] = {}
        self.cavities.update(self.rack_a.cavities)
        self.cavities.update(self.rack_b.cavities)
        
        if is_harmonic_linearizer:
            self.coupler_vacuum_pvs: List[str] = [self.linac.vacuum_prefix + '{cm}09:COMBO_P'.format(cm=self.name),
                                                  self.linac.vacuum_prefix + '{cm}19:COMBO_P'.format(cm=self.name)]
        else:
            self.coupler_vacuum_pvs: List[str] = [self.linac.vacuum_prefix + '{cm}14:COMBO_P'.format(cm=self.name)]
        
        self.vacuum_pvs: List[str] = [self.coupler_vacuum_pvs
                                      + self.linac.beamline_vacuum_pvs
                                      + self.linac.insulating_vacuum_pvs]
    
    @property
    def pv_prefix(self):
        return self._pv_prefix


class Linac:
    def __init__(self, linac_name, beamline_vacuum_infixes,
                 insulating_vacuum_cryomodules):
        # type: (str, List[str], List[str]) -> None
        """
        Parameters
        ----------
        linac_name: str name of Linac i.e. "L0B", "L1B", "L2B", "L3B"
        """
        
        self.name = linac_name
        self.cryomodules: Dict[str, Cryomodule] = {}
        self.vacuum_prefix = 'VGXX:{linac}:'.format(linac=self.name)
        
        self.beamline_vacuum_pvs: List[str] = [self.vacuum_prefix
                                               + '{infix}:COMBO_P'.format(infix=infix)
                                               for infix in beamline_vacuum_infixes]
        self.insulating_vacuum_pvs: List[str] = [self.vacuum_prefix
                                                 + '{cm}96:COMBO_P'.format(cm=cm)
                                                 for cm in insulating_vacuum_cryomodules]
    
    def add_cryomodules(self, cryomodule_string_list: List[str],
                        cryomoduleClass: Type[Cryomodule] = Cryomodule,
                        cavityClass: Type[Cavity] = Cavity,
                        rackClass: Type[Rack] = Rack,
                        magnetClass: Type[Magnet] = Magnet,
                        is_harmonic_linearizer: bool = False,
                        ssaClass: Type[SSA] = SSA,
                        stepperClass: Type[StepperTuner] = StepperTuner,
                        piezoClass: Type[Piezo] = Piezo):
        for cryomoduleString in cryomodule_string_list:
            self.add_cryomodule(cryomodule_name=cryomoduleString,
                                cryomoduleClass=cryomoduleClass,
                                cavityClass=cavityClass, rackClass=rackClass,
                                magnetClass=magnetClass,
                                is_harmonic_linearizer=is_harmonic_linearizer,
                                ssaClass=ssaClass,
                                stepperClass=stepperClass,
                                piezoClass=piezoClass)
    
    def add_cryomodule(self, cryomodule_name: str,
                       cryomoduleClass: Type[Cryomodule] = Cryomodule,
                       cavityClass: Type[Cavity] = Cavity,
                       rackClass: Type[Rack] = Rack,
                       magnetClass: Type[Magnet] = Magnet,
                       is_harmonic_linearizer: bool = False,
                       ssaClass: Type[SSA] = SSA,
                       stepperClass: Type[StepperTuner] = StepperTuner,
                       piezoClass: Type[Piezo] = Piezo):
        self.cryomodules[cryomodule_name] = cryomoduleClass(cryo_name=cryomodule_name,
                                                            linac_object=self,
                                                            cavity_class=cavityClass,
                                                            rack_class=rackClass,
                                                            magnet_class=magnetClass,
                                                            is_harmonic_linearizer=is_harmonic_linearizer,
                                                            ssa_class=ssaClass,
                                                            stepper_class=stepperClass,
                                                            piezo_class=piezoClass)


def make_linac(section: int, LinacClass: Type[Linac] = Linac) -> Type[Linac]:
    return LinacClass(f"L{section}B",
                      beamline_vacuum_infixes=utils.BEAMLINEVACUUM_INFIXES[section],
                      insulating_vacuum_cryomodules=utils.INSULATINGVACUUM_CRYOMODULES[section])


class LinacDict(dict):
    def __init__(self, LinacClass: Type[Linac] = Linac,
                 cryomoduleClass: Type[Cryomodule] = Cryomodule,
                 cavityClass: Type[Cavity] = Cavity,
                 magnetClass: Type[Magnet] = Magnet, rackClass: Type[Rack] = Rack,
                 stepperClass: Type[StepperTuner] = StepperTuner,
                 ssaClass: Type[SSA] = SSA, piezoClass: Type[Piezo] = Piezo):
        super().__init__()
        self.cryomoduleClass = cryomoduleClass
        self.cavityClass = cavityClass
        self.magnetClass = magnetClass
        self.rackClass = rackClass
        self.stepperClass = stepperClass
        self.ssaClass = ssaClass
        self.piezoClass = piezoClass
        self.LinacClass: Type[Linac] = LinacClass
    
    def __missing__(self, key: int) -> Linac:
        if key not in range(4):
            raise KeyError(f"Linac section {key} does not exist")
        else:
            linac = make_linac(section=key, LinacClass=self.LinacClass)
            self[key] = linac
            return linac
    
    def populate(self):
        for section, cm_list in utils.LINAC_CM_DICT.items():
            self[section].add_cryomodules(cm_list,
                                          cryomoduleClass=self.cryomoduleClass,
                                          cavityClass=self.cavityClass,
                                          rackClass=self.rackClass,
                                          magnetClass=self.magnetClass,
                                          ssaClass=self.ssaClass,
                                          stepperClass=self.stepperClass,
                                          piezoClass=self.piezoClass,
                                          is_harmonic_linearizer=False)
        
        self[1].add_cryomodules(utils.L1BHL,
                                cryomoduleClass=self.cryomoduleClass,
                                cavityClass=self.cavityClass,
                                rackClass=self.rackClass,
                                magnetClass=self.magnetClass,
                                ssaClass=self.ssaClass,
                                stepperClass=self.stepperClass,
                                piezoClass=self.piezoClass,
                                is_harmonic_linearizer=True)


class CryoDict(dict):
    def __init__(self, cryomoduleClass: Type[Cryomodule] = Cryomodule,
                 cavityClass: Type[Cavity] = Cavity,
                 magnetClass: Type[Magnet] = Magnet, rackClass: Type[Rack] = Rack,
                 stepperClass: Type[StepperTuner] = StepperTuner,
                 ssaClass: Type[SSA] = SSA, piezoClass: Type[Piezo] = Piezo,
                 linacClass: Type[Linac] = Linac):
        super().__init__()
        
        self.cryomoduleClass = cryomoduleClass
        self.cavityClass = cavityClass
        self.magnetClass = magnetClass
        self.rackClass = rackClass
        self.stepperClass = stepperClass
        self.ssaClass = ssaClass
        self.piezoClass = piezoClass
        self.linacClass = linacClass
        
        self.linac_dict = LinacDict(LinacClass=linacClass)
    
    def __missing__(self, key):
        if key in utils.L0B:
            linac: Linac = self.linac_dict[0]
        elif key in utils.L1B:
            linac: Linac = self.linac_dict[1]
        elif key in utils.L1BHL:
            linac: Linac = self.linac_dict[1]
        elif key in utils.L2B:
            linac: Linac = self.linac_dict[2]
        elif key in utils.L3B:
            linac: Linac = self.linac_dict[3]
        else:
            raise KeyError(f"Cryomodule {key} not found in any linac region.")
        
        if key not in linac.cryomodules.keys():
            linac.add_cryomodule(cryomodule_name=key,
                                 cryomoduleClass=self.cryomoduleClass,
                                 cavityClass=self.cavityClass,
                                 rackClass=self.rackClass,
                                 magnetClass=self.magnetClass,
                                 is_harmonic_linearizer=(key in utils.L1BHL),
                                 ssaClass=self.ssaClass,
                                 stepperClass=self.stepperClass,
                                 piezoClass=self.piezoClass)
        
        cryomodule = linac.cryomodules[key]
        self[key] = cryomodule
        
        return cryomodule


CRYOMODULE_OBJECTS: Dict[str, Cryomodule] = CryoDict()<|MERGE_RESOLUTION|>--- conflicted
+++ resolved
@@ -7,13 +7,7 @@
 from time import sleep
 from typing import Dict, List, Type
 
-<<<<<<< HEAD
-from numpy import isclose, sign
-from psp.Pv import DEFAULT_TIMEOUT
-from pyca import pyexc
-=======
 from numpy import sign
->>>>>>> 9b1fcd39
 
 import lcls_tools.superconducting.sc_linac_utils as utils
 from lcls_tools.common.pyepics_tools.pyepics_utils import EPICS_INVALID_VAL, PV
@@ -39,29 +33,17 @@
             self._ps_volt_setpoint2_pv_obj: PV = None
             
             self.status_pv: str = (hl_prefix + "StatusMsg")
-<<<<<<< HEAD
-            self.turn_on_pv_obj: PV = PV(hl_prefix + "PowerOn")
-            self.turn_off_pv_obj: PV = PV(hl_prefix + "PowerOff")
+            self.turn_on_pv: str = (hl_prefix + "PowerOn")
+            self.turn_off_pv: str = (hl_prefix + "PowerOff")
             self.reset_pv: str = hl_prefix + "FaultReset"
         
         else:
-            self.status_pv: str = (self.pvPrefix + "StatusMsg")
-            self.turn_on_pv_obj: PV = PV(self.pvPrefix + "PowerOn")
-            self.turn_off_pv_obj: PV = PV(self.pvPrefix + "PowerOff")
-            self.reset_pv: str = self.pvPrefix + "FaultReset"
-=======
-            self.turn_on_pv: PV = PV(hl_prefix + "PowerOn")
-            self.turn_off_pv: PV = PV(hl_prefix + "PowerOff")
-            self.reset_pv: str = hl_prefix + "FaultReset"
-        
-        else:
->>>>>>> 9b1fcd39
             self.fwd_power_lower_limit = 3000
             self.status_pv: str = self.pv_addr("StatusMsg")
             self.turn_on_pv: str = self.pv_addr("PowerOn")
             self.turn_off_pv: str = self.pv_addr("PowerOff")
             self.reset_pv: str = self.pv_addr("FaultReset")
-            
+        
         self._status_pv_obj: PV = None
         self._turn_on_pv_obj: PV = None
         self._turn_off_pv_obj: PV = None
@@ -73,17 +55,11 @@
         self.calibration_status_pv: str = self.pv_addr("CALSTS")
         self._calibration_status_pv_obj: PV = None
         
-<<<<<<< HEAD
         self.reset_pv_obj = PV(self.reset_pv)
         self.status_pv_obj = PV(self.status_pv)
         
-        self.calibrationStartPV: PV = PV(self.pvPrefix + "CALSTRT")
-        self.calibrationStatusPV: PV = PV(self.pvPrefix + "CALSTS")
-        self.calResultStatusPV: PV = PV(self.pvPrefix + "CALSTAT")
-=======
         self.cal_result_status_pv: str = self.pv_addr("CALSTAT")
         self._cal_result_status_pv_obj: PV = None
->>>>>>> 9b1fcd39
         
         self.current_slope_pv: str = self.pv_addr("SLOPE")
         
@@ -222,43 +198,6 @@
         return self._reset_pv_obj
     
     def reset(self):
-<<<<<<< HEAD
-        print(f"Resetting {self.cavity} SSA...")
-        self.reset_pv_obj.put(1)
-        while self.status_pv_obj.get() == utils.SSA_STATUS_RESETTING_FAULTS_VALUE:
-            sleep(1)
-        if self.status_pv_obj.get() in [utils.SSA_STATUS_FAULTED_VALUE,
-                                        utils.SSA_STATUS_FAULT_RESET_FAILED_VALUE]:
-            raise utils.SSAFaultError(f"Unable to reset {self.cavity} SSA")
-    
-    def setPowerState(self, turnOn: bool):
-        print(f"Setting {self.cavity} SSA power...")
-        
-        if turnOn:
-            if self.status_pv_obj.get() != utils.SSA_STATUS_ON_VALUE:
-                self.turn_on_pv_obj.put(1)
-                # while caput(self.turn_on_pv_obj.pvname, 1) != 1:
-                #     self.cavity.check_abort()
-                #     print(f"Trying to power on {self.cavity} SSA")
-                while self.status_pv_obj.get() != utils.SSA_STATUS_ON_VALUE:
-                    self.cavity.check_abort()
-                    print(f"waiting for {self.cavity} SSA to turn on")
-                    sleep(1)
-        else:
-            if self.status_pv_obj.get() == utils.SSA_STATUS_ON_VALUE:
-                self.turn_off_pv_obj.put(1)
-                # while caput(self.turn_off_pv_obj.pvname, 1) != 1:
-                #     self.cavity.check_abort()
-                #     print(f"Trying to power off {self.cavity} SSA")
-                while self.status_pv_obj.get() == utils.SSA_STATUS_ON_VALUE:
-                    self.cavity.check_abort()
-                    print(f"waiting for {self.cavity} SSA to turn off")
-                    sleep(1)
-        
-        print(f"{self.cavity} SSA power set")
-    
-    def runCalibration(self):
-=======
         print(f"Resetting {self}...")
         self.reset_pv_obj.put(1)
         
@@ -300,7 +239,6 @@
         return self.cal_result_status_pv_obj.get() == utils.SSA_RESULT_GOOD_STATUS_VALUE
     
     def runCalibration(self, save_slope: bool = False):
->>>>>>> 9b1fcd39
         """
         Runs the SSA through its range and finds the slope that describes
         the relationship between SSA drive signal and output power
@@ -329,21 +267,16 @@
         if self.max_fwd_pwr < self.fwd_power_lower_limit:
             raise utils.SSACalibrationToleranceError(f"{self.cavity} SSA forward power too low")
         
-<<<<<<< HEAD
-        if (self.measuredSlopePV.get() < utils.SSA_SLOPE_LOWER_LIMIT
-                or self.measuredSlopePV.get() > utils.SSA_SLOPE_UPPER_LIMIT):
-            raise utils.SSACalibrationToleranceError(f"{self.cavity} SSA measured slope out of tolerance")
-        
-        while self.measuredSlopePV.get() != self.currentSlopePV.get():
-            print(f"{self.cavity} SSA current slope differs from measured slope, pushing")
-            self.cavity.pushSSASlopePV.put(1)
-            sleep(2)
-=======
         if not self.measured_slope_in_tolerance:
             raise utils.SSACalibrationToleranceError(f"{self.cavity} SSA Slope out of tolerance")
         
         print(f"Pushing SSA calibration results for {self.cavity}")
         self.cavity.push_ssa_slope()
+        
+        # while self.measuredSlopePV.get() != self.currentSlopePV.get():
+        #     print(f"{self.cavity} SSA current slope differs from measured slope, pushing")
+        #     self.cavity.pushSSASlopePV.put(1)
+        #     sleep(2)
         
         if save_slope:
             self.cavity.save_ssa_slope()
@@ -359,7 +292,6 @@
         return (utils.SSA_SLOPE_LOWER_LIMIT
                 > self.measured_slope
                 > utils.SSA_SLOPE_UPPER_LIMIT)
->>>>>>> 9b1fcd39
 
 
 class StepperTuner(utils.SCLinacObject):
@@ -511,13 +443,8 @@
         self.speed_pv_obj.put(value)
     
     def restoreDefaults(self):
-<<<<<<< HEAD
-        self.max_steps_pv.put(utils.DEFAULT_STEPPER_MAX_STEPS)
-        self.speed_pv.put(utils.DEFAULT_STEPPER_SPEED)
-=======
         self.max_steps = utils.DEFAULT_STEPPER_MAX_STEPS
         self.speed = utils.DEFAULT_STEPPER_SPEED
->>>>>>> 9b1fcd39
     
     def move(self, numSteps: int, maxSteps: int = utils.DEFAULT_STEPPER_MAX_STEPS,
              speed: int = utils.DEFAULT_STEPPER_SPEED, changeLimits: bool = True):
@@ -533,19 +460,11 @@
         
         if changeLimits:
             # on the off chance that someone tries to write a negative maximum
-<<<<<<< HEAD
-            self.max_steps_pv.put(abs(maxSteps))
-            
-            # make sure that we don't exceed the speed limit as defined by the tuner experts
-            self.speed_pv.put(speed if speed < utils.MAX_STEPPER_SPEED
-                              else utils.MAX_STEPPER_SPEED)
-=======
             self.max_steps = abs(maxSteps)
             
             # make sure that we don't exceed the speed limit as defined by the tuner experts
             self.speed = (speed if speed < utils.MAX_STEPPER_SPEED
                           else utils.MAX_STEPPER_SPEED)
->>>>>>> 9b1fcd39
         
         if abs(numSteps) <= maxSteps:
             print(f"{self.cavity} {numSteps} steps <= {maxSteps} max")
@@ -582,12 +501,7 @@
         print(f"{self} motor done moving")
         
         # the motor can be done moving for good OR bad reasons
-<<<<<<< HEAD
-        if (self.limit_switch_a_pv.get() == utils.STEPPER_ON_LIMIT_SWITCH_VALUE
-                or self.limit_switch_b_pv.get() == utils.STEPPER_ON_LIMIT_SWITCH_VALUE):
-=======
         if self.on_limit_switch:
->>>>>>> 9b1fcd39
             raise utils.StepperError(f"{self.cavity} stepper motor on limit switch")
 
 
@@ -815,25 +729,14 @@
         self.pulse_status_pv: str = self.pv_addr("PULSE_STATUS")
         self._pulse_status_pv_obj: PV = None
         
-<<<<<<< HEAD
-        self.selAmplitudeDesPV: PV = PV(self.pvPrefix + "ADES")
-        self.selAmplitudeActPV: PV = PV(self.pvPrefix + "AACTMEAN")
-        self.ades_max_pv_obj: PV = PV(self.pvPrefix + "ADES_MAX")
-=======
         self.pulse_on_time_pv: str = self.pv_addr("PULSE_ONTIME")
         self._pulse_on_time_pv_obj: PV = None
->>>>>>> 9b1fcd39
         
         self.rev_waveform_pv: str = self.pv_addr("REV:AWF")
         self.fwd_waveform_pv: str = self.pv_addr("FWD:AWF")
         self.cav_waveform_pv: str = self.pv_addr("CAV:AWF")
         
-<<<<<<< HEAD
-        self._rfStatePV: PV = None
-        self._rf_control_pv_obj: PV = None
-=======
         self.stepper_temp_pv: str = self.pv_addr("STEPTEMP")
->>>>>>> 9b1fcd39
         
         self.detune_best_pv: str = self.pv_addr("DFBEST")
         self._detune_best_pv_obj: PV = None
@@ -844,26 +747,13 @@
         self.quench_latch_pv: str = self.pv_addr("QUENCH_LTCH")
         self._quench_latch_pv_obj: PV = None
         
-<<<<<<< HEAD
-        self.rf_permit_pv: str = self.pvPrefix + "RFPERMIT"
-        self.rf_permit_pv_obj: PV = PV(self.rf_permit_pv)
-=======
         self.quench_bypass_pv: str = self.pv_addr("QUENCH_BYP")
->>>>>>> 9b1fcd39
         
         self.cw_data_decimation_pv: str = self.pv_addr("ACQ_DECIM_SEL.A")
         self._cw_data_decim_pv_obj: PV = None
         
-<<<<<<< HEAD
-        self.cw_data_decim_pv: str = self.pvPrefix + "ACQ_DECIM_SEL.A"
-        self.cw_data_decim_pv_obj: PV = PV(self.cw_data_decim_pv)
-        
-        self.pulsed_data_decim_pv: str = self.pvPrefix + "ACQ_DECIM_SEL.C"
-        self.pulsed_data_decim_pv_obj: PV = PV(self.pulsed_data_decim_pv)
-=======
         self.pulsed_data_decimation_pv: str = self.pv_addr("ACQ_DECIM_SEL.C")
         self._pulsed_data_decim_pv_obj: PV = None
->>>>>>> 9b1fcd39
         
         self.tune_config_pv: str = self.pv_addr("TUNE_CONFIG")
         self._tune_config_pv_obj: PV = None
@@ -886,22 +776,6 @@
         return f"{self.linac.name} CM{self.cryomodule.name} Cavity {self.number}"
     
     @property
-<<<<<<< HEAD
-    def rf_control_pv_obj(self):
-        if not self._rf_control_pv_obj:
-            self._rf_control_pv_obj: PV = PV(self.pvPrefix + "RFCTRL")
-            try:
-                print(f"Connecting {self._rf_control_pv_obj}")
-                self._rf_control_pv_obj.connect()
-                print(f"Waiting ready {self._rf_control_pv_obj}")
-                self._rf_control_pv_obj.wait_ready(DEFAULT_TIMEOUT * 2)
-            except pyexc as e:
-                print(e)
-        
-        return self._rf_control_pv_obj
-    
-    @property
-=======
     def pv_prefix(self):
         return self._pv_prefix
     
@@ -1095,7 +969,6 @@
         return self._ades_max_pv_obj.get()
     
     @property
->>>>>>> 9b1fcd39
     def edm_macro_string(self):
         rfs_map = {1: "1A", 2: "1A", 3: "2A", 4: "2A", 5: "1B", 6: "1B", 7: "2B", 8: "2B"}
         
@@ -1182,15 +1055,9 @@
     
     @property
     def rf_state_pv_obj(self) -> PV:
-<<<<<<< HEAD
-        if not self._rfStatePV:
-            self._rfStatePV = PV(self.pvPrefix + "RFSTATE")
-        return self._rfStatePV
-=======
         if not self._rf_state_pv_obj:
             self._rf_state_pv_obj = PV(self.rf_state_pv)
         return self._rf_state_pv_obj
->>>>>>> 9b1fcd39
     
     @property
     def rf_state(self):
@@ -1309,27 +1176,9 @@
             raise utils.CavityHWModeError(f"{self} not online")
     
     def turnOff(self):
-<<<<<<< HEAD
-        self.setPowerState(False)
-    
-    def setPowerState(self, turnOn: bool, wait_time=1):
-        """
-        Turn the cavity on or off
-        :param wait_time:
-        :param turnOn:
-        :return:
-        """
-        desiredState = (1 if turnOn else 0)
-        
-        print(f"\nSetting RF State for {self} to {desiredState}")
-        self.rf_control_pv_obj.put(desiredState, timeout=5)
-        
-        while self.rf_state_pv_obj.get() != desiredState:
-=======
         print(f"turning {self} off")
         self.rf_control = 0
         while self.is_on:
->>>>>>> 9b1fcd39
             self.check_abort()
             print(f"waiting for {self} to turn off")
             sleep(1)
@@ -1337,22 +1186,12 @@
     
     def setup_selap(self, desAmp: float = 5):
         self.setup_rf(desAmp)
-<<<<<<< HEAD
-        
-        self.rfModeCtrlPV.put(utils.RF_MODE_SELAP)
-=======
         self.set_selap_mode()
->>>>>>> 9b1fcd39
         print(f"{self} set up in SELAP")
     
     def setup_sela(self, desAmp: float = 5):
         self.setup_rf(desAmp)
-<<<<<<< HEAD
-        
-        self.rfModeCtrlPV.put(utils.RF_MODE_SELA)
-=======
         self.set_sela_mode()
->>>>>>> 9b1fcd39
         print(f"{self} set up in SELA")
     
     def check_abort(self):
@@ -1362,15 +1201,9 @@
             raise utils.CavityAbortError(f"Abort requested for {self}")
     
     def setup_rf(self, desAmp):
-<<<<<<< HEAD
-        if desAmp > self.ades_max_pv_obj.get():
-            print(f"Requested amplitude for {self} too high - ramping up to AMAX instead")
-            desAmp = self.ades_max_pv_obj.get()
-=======
         if desAmp > self.ades_max:
             print(f"Requested amplitude for {self} too high - ramping up to AMAX instead")
             desAmp = self.ades_max
->>>>>>> 9b1fcd39
         print(f"setting up {self}")
         self.turnOff()
         self.ssa.calibrate(self.ssa.drive_max)
@@ -1385,17 +1218,10 @@
         
         self.check_abort()
         
-<<<<<<< HEAD
-        self.selAmplitudeDesPV.put(min(5, desAmp))
-        self.rfModeCtrlPV.put(utils.RF_MODE_SEL)
-        self.piezo.feedback_mode_PV.put(utils.PIEZO_FEEDBACK_VALUE)
-        self.rfModeCtrlPV.put(utils.RF_MODE_SELA)
-=======
         self.ades = min(5, desAmp)
         self.set_sel_mode()
         self.piezo.set_to_feedback()
         self.set_sela_mode()
->>>>>>> 9b1fcd39
         
         self.check_abort()
         
@@ -1407,46 +1233,26 @@
             self.walk_amp(desAmp, 0.1)
     
     def reset_data_decimation(self):
-<<<<<<< HEAD
-        print(f"Setting data decimation PVs for {self}")
-        self.cw_data_decim_pv_obj.put(255)
-        self.pulsed_data_decim_pv_obj.put(255)
-=======
         print(f"Setting data decimation for {self}")
         self.cw_data_decimation = 255
         self.pulsed_data_decimation = 255
->>>>>>> 9b1fcd39
     
     def setup_tuning(self, chirp_range=200000):
         print(f"enabling {self} piezo")
         while not self.piezo.is_enabled:
             print(f"{self} piezo not enabled, retrying")
-<<<<<<< HEAD
-            self.piezo.enable_pv.put(utils.PIEZO_DISABLE_VALUE)
+            self.piezo.enable_pv_obj.put(utils.PIEZO_DISABLE_VALUE)
             sleep(2)
-            self.piezo.enable_pv.put(utils.PIEZO_ENABLE_VALUE)
+            self.piezo.enable_pv_obj.put(utils.PIEZO_ENABLE_VALUE)
             sleep(2)
-=======
-            self.piezo.enable_pv_obj.put(utils.PIEZO_DISABLE_VALUE)
-            sleep(1)
-            self.piezo.enable_pv_obj.put(utils.PIEZO_ENABLE_VALUE)
-            sleep(1)
->>>>>>> 9b1fcd39
         
         print(f"setting {self} piezo to manual")
         while not self.piezo.in_manual:
             print(f"{self} piezo not in manual, retrying")
-<<<<<<< HEAD
-            self.piezo.feedback_mode_PV.put(utils.PIEZO_FEEDBACK_VALUE)
+            self.piezo.set_to_feedback()
             sleep(2)
-            self.piezo.feedback_mode_PV.put(utils.PIEZO_MANUAL_VALUE)
+            self.piezo.set_to_manual()
             sleep(2)
-=======
-            self.piezo.set_to_feedback()
-            sleep(1)
-            self.piezo.set_to_manual()
-            sleep(1)
->>>>>>> 9b1fcd39
         
         print(f"setting {self} piezo DC voltage offset to 0V")
         self.piezo.dc_setpoint = 0
@@ -1480,25 +1286,6 @@
                 raise utils.DetuneError(f"{self}: No valid detune found within"
                                         f"+/-500000Hz chirp range")
     
-<<<<<<< HEAD
-    def reset_interlocks(self, retry=True, wait=True):
-        print(f"Resetting interlocks for {self} and waiting 3s")
-        self.interlockResetPV.put(1)
-        if wait:
-            sleep(3)
-        
-        if retry:
-            count = 0
-            wait = 5
-            while self.rf_permit_pv_obj.get() == 0 and count < 3:
-                print(f"{self} reset unsuccessful, retrying and waiting {wait} seconds")
-                self.interlockResetPV.put(1)
-                sleep(wait)
-                count += 1
-                wait += 2
-            if self.rf_permit_pv_obj.get() == 0:
-                raise utils.CavityFaultError(f"{self} still faulted after 3 reset attempts")
-=======
     def reset_interlocks(self, wait: int = 3, attempt: int = 0):
         # TODO see if it makes more sense to implement this non-recursively
         print(f"Resetting interlocks for {self} and waiting {wait}s")
@@ -1520,7 +1307,6 @@
                 self.reset_interlocks(wait=wait + 2, attempt=attempt + 1)
         else:
             print(f"{self} interlocks reset")
->>>>>>> 9b1fcd39
     
     @property
     def characterization_timestamp(self) -> datetime:
@@ -1552,50 +1338,27 @@
                 return
         
         print(f"Starting {self} cavity characterization at {datetime.now()}")
-<<<<<<< HEAD
-        self.cavityCharacterizationStartPV.put(1, retry=False)
+        self.start_characterization()
         sleep(2)
-        
-        while (self.cavityCharacterizationStatusPV.get()
-               == utils.CALIBRATION_RUNNING_VALUE):
-            print(f"waiting for {self.cavityCharacterizationStatusPV.pvname}"
-=======
-        self.start_characterization()
-        
-        print(f"waiting 2s for {self} cavity characterization script to run")
-        sleep(2)
-        
-        if (datetime.now() - self.characterization_timestamp).total_seconds() > 60:
-            raise utils.CavityQLoadedCalibrationError(f"{self} characterization did not start")
         
         while self.characterization_running:
             print(f"waiting for {self} characterization"
->>>>>>> 9b1fcd39
                   f" to stop running", datetime.now())
             sleep(1)
         
-        if self.cavityCharacterizationStatusPV.get() == utils.CALIBRATION_COMPLETE_VALUE:
-            if (datetime.now() - self.characterization_timestamp).total_seconds() > 60:
-                raise utils.CavityQLoadedCalibrationError(f"{self} characterization did not start")
-            self.finish_characterization()
-        
-<<<<<<< HEAD
-        else:
-=======
+        sleep(2)
+        
         if self.characterization_crashed:
->>>>>>> 9b1fcd39
             raise utils.CavityQLoadedCalibrationError(f"{self} characterization crashed")
+        
+        print(f"pushing {self} characterization results")
+        
+        self.finish_characterization()
     
     def finish_characterization(self):
-<<<<<<< HEAD
         print(f"pushing {self} characterization results")
-        if (self.loaded_q_lower_limit < self.measuredQLoadedPV.get()
-                < self.loaded_q_upper_limit):
-            self.pushQLoadedPV.put(1)
-=======
         if self.measured_loaded_q_in_tolerance:
             self.push_loaded_q()
->>>>>>> 9b1fcd39
         else:
             raise utils.CavityQLoadedCalibrationError(f"{self} loaded Q out of tolerance")
         if self.measured_scale_factor_in_tolerance:
