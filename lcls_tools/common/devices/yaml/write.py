import yaml
import os
from lcls_tools.common.devices.yaml.generate import YAMLGenerator
from typing import Optional, List, Dict
import collections.abc
import argparse


class YAMLWriter:
    def __init__(self, location=None):
        if location is None:
            location = "lcls_tools/common/devices/yaml/"
        self.out_location = location
        self.generator = YAMLGenerator()

    @property
    def areas(self) -> List[str]:
        return self.generator.areas

    def _is_area(self, area: str) -> bool:
        return area in self.generator.areas

    def _construct_yaml_contents(
<<<<<<< HEAD
        self, area: str, device_types: List[str] = None
    ) -> Dict[str, str]:
        if device_types is None:
            device_types = ["magnets", "screens", "wires", "lblms", "bpms", "tcavs"]

        file_contents = {}

        if "magnets" in device_types:
            # Generate Magnet content
            magnets = self.generator.extract_magnets(
                area=area,
            )
            if magnets:
                file_contents["magnets"] = magnets

        if "screens" in device_types:
            # Generate Screens content
            screens = self.generator.extract_screens(
                area=area,
            )
            if screens:
                file_contents["screens"] = screens

        if "wires" in device_types:
            # Generate Wire content
            wires = self.generator.extract_wires(
                area=area,
            )
            if wires:
                file_contents["wires"] = wires

        if "lblms" in device_types:
            # Generate LBLM content
            lblms = self.generator.extract_lblms(
                area=area,
            )
            if lblms:
                file_contents["lblms"] = lblms

        if "bpms" in device_types:
            # Generate BPM content
            bpms = self.generator.extract_bpms(
                area=area,
            )
            if bpms:
                file_contents["bpms"] = bpms

        if "tcavs" in device_types:
            # Generate BPM content
            tcavs = self.generator.extract_tcavs(
                area=area,
            )
            if tcavs and area == "DIAG0":
                file_contents["tcavs"] = tcavs
=======
        self, area: str, devices: List[str] = None
    ) -> Dict[str, str]:
        if area not in self.generator.areas:
            raise RuntimeError(
                f"Area {area} provided is not a known machine area.",
            )
        file_contents = {}

        extractors = {
            "magnets": self.generator.extract_magnets,
            "screens": self.generator.extract_screens,
            "wires": self.generator.extract_wires,
            "lblms": self.generator.extract_lblms,
            "bpms": self.generator.extract_bpms,
            "tcavs": self.generator.extract_tcavs,
        }

        if devices is None:
            devices = list(extractors.keys())

        for k, v in extractors.items():
            if k in devices:
                device_data = v(area=area)
                if device_data:
                    file_contents[k] = device_data
>>>>>>> 585f40fd

        if file_contents:
            return file_contents
        return {}

<<<<<<< HEAD
    def write_yaml_file(self, area: Optional[str] = "GUNB", device_types=None) -> None:
        if area not in self.generator.areas:
            raise RuntimeError(
                f"Area {area} provided is not a known machine area.",
            )
        filename = area + ".yaml"
        location = "lcls_tools/common/devices/yaml/"
        fullpath = os.path.join(location, filename)
        yaml_output = self._construct_yaml_contents(
            area=area, device_types=device_types
        )
        if yaml_output:
=======
    def _yaml_dump(self, area, output):
        filename = area + ".yaml"
        fullpath = os.path.join(self.out_location, filename)
        if output:
>>>>>>> 585f40fd
            with open(fullpath, "w") as file:
                yaml.safe_dump(output, file)

    def overwrite(self, area: Optional[str] = "GUNB") -> None:
        yaml_output = self._construct_yaml_contents(area=area)
        self._yaml_dump(area, yaml_output)

    def _get_current(self, area):
        area_location = self.out_location + area + ".yaml"
        if not os.path.exists(area_location):
            return {}
        with open(area_location, "r") as file:
            res = yaml.safe_load(file)
        return res

    def _greedy_update(self, target, update):
        for k, v in update.items():
            if isinstance(v, collections.abc.Mapping):
                target[k] = self._greedy_update(target.get(k, {}), v)
            else:
                target[k] = v
        return target

    def greedy_write(
        self, area: Optional[str] = "GUNB", devices: List[str] = None
    ) -> None:
        current = self._get_current(area)
        update = self._construct_yaml_contents(area=area, devices=devices)
        yaml_output = self._greedy_update(current, update)
        self._yaml_dump(area, yaml_output)

    def _lazy_update(self, target, update):
        for k, v in update.items():
            if isinstance(v, collections.abc.Mapping):
                target[k] = self._lazy_update(target.get(k, {}), v)
            else:
                if k not in target:
                    target[k] = v
        return target

    def lazy_write(
        self, area: Optional[str] = "GUNB", devices: List[str] = None
    ) -> None:
        current = self._get_current(area)
        update = self._construct_yaml_contents(area=area, devices=devices)
        yaml_output = self._lazy_update(current, update)
        self._yaml_dump(area, yaml_output)


def write(mode="overwrite", devices=None, areas=None, location=None):
    yaml_writer = YAMLWriter(location=location)
    if areas is None:
        areas = yaml_writer.areas
    match mode:
        case "overwrite":
            selected_writer = yaml_writer.overwrite
        case "greedy":
            selected_writer = yaml_writer.greedy_write
        case "lazy":
            selected_writer = yaml_writer.lazy_write
    for area in areas:
        selected_writer(area)


<<<<<<< HEAD
def write(device_types: List[str] = None):
    writer = YAMLWriter()
    areas = writer.areas
    [writer.write_yaml_file(area, device_types=device_types) for area in areas]


if __name__ == "__main__":
    write()
=======
if __name__ == "__main__":
    parser = argparse.ArgumentParser(prog="YAML Writer")
    parser.add_argument(
        "-m",
        "--mode",
        choices=["overwrite", "greedy", "lazy"],
        default="overwrite",
        help=(
            "The YAML writing mode. 'overwrite' replaces the YAML with "
            "current data. 'greedy' adds new data and corrects old data. "
            "'lazy' adds new data and leaves old data alone. "
            "Default: %(default)s"
        ),
    )
    parser.add_argument(
        "--devices",
        nargs="+",
        help=(
            "The devices to read from lcls_elements.csv. Use this arg "
            "with --mode greedy or lazy to avoid deleting devices that "
            "aren't currently selected."
        ),
    )
    args = parser.parse_args()
    write(mode=args.mode, devices=args.devices)
>>>>>>> 585f40fd
<|MERGE_RESOLUTION|>--- conflicted
+++ resolved
@@ -21,62 +21,6 @@
         return area in self.generator.areas
 
     def _construct_yaml_contents(
-<<<<<<< HEAD
-        self, area: str, device_types: List[str] = None
-    ) -> Dict[str, str]:
-        if device_types is None:
-            device_types = ["magnets", "screens", "wires", "lblms", "bpms", "tcavs"]
-
-        file_contents = {}
-
-        if "magnets" in device_types:
-            # Generate Magnet content
-            magnets = self.generator.extract_magnets(
-                area=area,
-            )
-            if magnets:
-                file_contents["magnets"] = magnets
-
-        if "screens" in device_types:
-            # Generate Screens content
-            screens = self.generator.extract_screens(
-                area=area,
-            )
-            if screens:
-                file_contents["screens"] = screens
-
-        if "wires" in device_types:
-            # Generate Wire content
-            wires = self.generator.extract_wires(
-                area=area,
-            )
-            if wires:
-                file_contents["wires"] = wires
-
-        if "lblms" in device_types:
-            # Generate LBLM content
-            lblms = self.generator.extract_lblms(
-                area=area,
-            )
-            if lblms:
-                file_contents["lblms"] = lblms
-
-        if "bpms" in device_types:
-            # Generate BPM content
-            bpms = self.generator.extract_bpms(
-                area=area,
-            )
-            if bpms:
-                file_contents["bpms"] = bpms
-
-        if "tcavs" in device_types:
-            # Generate BPM content
-            tcavs = self.generator.extract_tcavs(
-                area=area,
-            )
-            if tcavs and area == "DIAG0":
-                file_contents["tcavs"] = tcavs
-=======
         self, area: str, devices: List[str] = None
     ) -> Dict[str, str]:
         if area not in self.generator.areas:
@@ -102,31 +46,15 @@
                 device_data = v(area=area)
                 if device_data:
                     file_contents[k] = device_data
->>>>>>> 585f40fd
 
         if file_contents:
             return file_contents
         return {}
 
-<<<<<<< HEAD
-    def write_yaml_file(self, area: Optional[str] = "GUNB", device_types=None) -> None:
-        if area not in self.generator.areas:
-            raise RuntimeError(
-                f"Area {area} provided is not a known machine area.",
-            )
-        filename = area + ".yaml"
-        location = "lcls_tools/common/devices/yaml/"
-        fullpath = os.path.join(location, filename)
-        yaml_output = self._construct_yaml_contents(
-            area=area, device_types=device_types
-        )
-        if yaml_output:
-=======
     def _yaml_dump(self, area, output):
         filename = area + ".yaml"
         fullpath = os.path.join(self.out_location, filename)
         if output:
->>>>>>> 585f40fd
             with open(fullpath, "w") as file:
                 yaml.safe_dump(output, file)
 
@@ -191,16 +119,6 @@
         selected_writer(area)
 
 
-<<<<<<< HEAD
-def write(device_types: List[str] = None):
-    writer = YAMLWriter()
-    areas = writer.areas
-    [writer.write_yaml_file(area, device_types=device_types) for area in areas]
-
-
-if __name__ == "__main__":
-    write()
-=======
 if __name__ == "__main__":
     parser = argparse.ArgumentParser(prog="YAML Writer")
     parser.add_argument(
@@ -225,5 +143,4 @@
         ),
     )
     args = parser.parse_args()
-    write(mode=args.mode, devices=args.devices)
->>>>>>> 585f40fd
+    write(mode=args.mode, devices=args.devices)