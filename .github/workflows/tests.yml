--- conflicted
+++ resolved
@@ -34,14 +34,6 @@
         ssh-add - <<< '${{ secrets.MEME_KEY }}'
         python -m pip install --upgrade pip
         pip install ".[meme-ssh]"
-<<<<<<< HEAD
-=======
-    - name: Lint with flake8
-      shell: bash
-      run: |
-        # stop the build if there are Python syntax errors or undefined names
-        flake8 .
->>>>>>> 5704ac6d
     - name: Test with unittest
       shell: bash
       run: |
@@ -70,14 +62,6 @@
         run: |
           python -m pip install --upgrade pip
           pip install .
-<<<<<<< HEAD
-=======
-      - name: Lint with flake8
-        shell: bash
-        run: |
-          # stop the build if there are Python syntax errors or undefined names
-          flake8 .
->>>>>>> 5704ac6d
       - name: Test with unittest
         shell: bash
         run: |
